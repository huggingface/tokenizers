--- conflicted
+++ resolved
@@ -208,18 +208,11 @@
         Ok(BPE::builder().vocab_and_merges(vocab, merges))
     }
 
-<<<<<<< HEAD
-    /// Try resetting the cache. This does nothing if the cache is disabled or if a lock
-    /// on the cache can't be acquired.
-    pub fn try_clear_cache(&self) {
-        if let Some(ref cache) = self.cache {
-            cache.try_clear()
-        }
-=======
     /// Reset the cache.
     pub fn clear_cache(&self) {
-        self.cache.clear()
->>>>>>> 1f961aa3
+        if let Some(ref cache) = self.cache {
+            cache.clear()
+        }
     }
 
     fn merge_word(&self, w: &str) -> Word {
