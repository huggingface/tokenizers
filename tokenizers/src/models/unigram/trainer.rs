--- conflicted
+++ resolved
@@ -460,21 +460,15 @@
         self.update_progress(&progress, sentences.len(), "Suffix array seeds");
         let mut pieces: Vec<SentencePiece> =
             Vec::with_capacity(self.vocab_size.try_into().unwrap());
-<<<<<<< HEAD
-        // XXX: Make sure unk exists and are ids 0
-        pieces.push((self.unk_token.clone(), f64::NAN));
+
+        // We use a UNK token when training, whatever the `self.unk_token`
+        pieces.push(("<UNK>".into(), f64::NAN));
         pieces.extend(self.make_seed_sentence_pieces(
             &sentences,
             #[cfg(feature = "progressbar")]
             &progress,
         )?);
         #[cfg(feature = "progressbar")]
-=======
-
-        // We use a UNK token when training, whatever the `self.unk_token`
-        pieces.push(("<UNK>".into(), f64::NAN));
-        pieces.extend(self.make_seed_sentence_pieces(&sentences, &progress)?);
->>>>>>> 4929809a
         self.finalize_progress(&progress, sentences.len());
 
         // Useful to check compatibility with spm.
