use super::{
    normalizer::Range, Model, NormalizedString, Normalizer, Offsets, PreTokenizedString, Token,
};
use ahash::{AHashMap, AHashSet};
use aho_corasick::{AhoCorasick, AhoCorasickBuilder, MatchKind};
use regex::Regex;
use serde::{ser::SerializeSeq, Deserialize, Serialize, Serializer};
use std::sync::LazyLock;

/// Represent a token added by the user on top of the existing Model vocabulary.
/// AddedToken can be configured to specify the behavior they should have in various situations
/// like:
///   - Whether they should only match single words
///   - Whether to include any whitespace on its left or right
#[derive(Debug, Clone, Serialize, Deserialize, PartialEq, Eq)]
pub struct AddedToken {
    /// The content of the added token
    pub content: String,
    /// Whether this token must be a single word or can break words
    pub single_word: bool,
    /// Whether this token should strip whitespaces on its left
    pub lstrip: bool,
    /// Whether this token should strip whitespaces on its right
    pub rstrip: bool,
    /// Whether this token should be normalized
    pub normalized: bool,
    /// Whether this token is special
    pub special: bool,
}

impl AddedToken {
    /// Build this token from the given content, specifying if it is intended to be a
    /// special token. Special tokens are not normalized by default.
    pub fn from<S: Into<String>>(content: S, special: bool) -> Self {
        Self {
            content: content.into(),
            normalized: !special,
            special,
            ..Default::default()
        }
    }
    /// Specify whether this token should only match on whole single words, and never
    /// part of a word.
    #[must_use]
    pub fn single_word(mut self, single_word: bool) -> Self {
        self.single_word = single_word;
        self
    }
    /// Specify whether this token should include all the whitespaces on its left, in
    /// order to strip them out.
    #[must_use]
    pub fn lstrip(mut self, lstrip: bool) -> Self {
        self.lstrip = lstrip;
        self
    }
    /// Specify whether this token should include all the whitespaces on its right, in
    /// order to strip them out.
    #[must_use]
    pub fn rstrip(mut self, rstrip: bool) -> Self {
        self.rstrip = rstrip;
        self
    }
    /// Specify whether this token should be normalized and match against its normalized
    /// version in the input text.
    #[must_use]
    pub fn normalized(mut self, normalized: bool) -> Self {
        self.normalized = normalized;
        self
    }
    /// Specify whether this token is special, meaning if it should be skipped when decoding
    #[must_use]
    pub fn special(mut self, special: bool) -> Self {
        self.special = special;
        self
    }
}
impl Default for AddedToken {
    fn default() -> Self {
        Self {
            content: String::new(),
            single_word: false,
            lstrip: false,
            rstrip: false,
            normalized: true,
            special: false,
        }
    }
}
// AddedTokens can be updated if value changed
impl std::hash::Hash for AddedToken {
    fn hash<H: std::hash::Hasher>(&self, state: &mut H) {
        self.content.hash(state);
    }
}

type MatchingSet = (AhoCorasick, Vec<u32>);

static STARTS_WITH_WORD: LazyLock<Regex> = LazyLock::new(|| Regex::new(r"^\w").unwrap());
static ENDS_WITH_WORD: LazyLock<Regex> = LazyLock::new(|| Regex::new(r"\w$").unwrap());
static RIGHTMOST_SPACE_AT_START: LazyLock<Regex> = LazyLock::new(|| Regex::new(r"^\s*").unwrap());
static LEFTMOST_SPACE_AT_END: LazyLock<Regex> = LazyLock::new(|| Regex::new(r"\s*$").unwrap());

fn ends_with_word(sentence: &str) -> bool {
    ENDS_WITH_WORD.is_match(sentence)
}

fn starts_with_word(sentence: &str) -> bool {
    STARTS_WITH_WORD.is_match(sentence)
}

fn space_leftmost_at_end(sentence: &str) -> usize {
    if let Some(match_) = LEFTMOST_SPACE_AT_END.find(sentence) {
        match_.start()
    } else {
        sentence.len()
    }
}
fn space_rightmost_at_start(sentence: &str) -> usize {
    if let Some(match_) = RIGHTMOST_SPACE_AT_START.find(sentence) {
        match_.end()
    } else {
        0
    }
}
///
/// A vocabulary built on top of the Model
///
/// This provides a way to add new vocabulary to a Tokenizer that has already been trained,
/// in a previous process, maybe by someone else. This is especially interesting in the case
/// of fine-tunings, where we want to finetune a model while adding some new functionalities
/// using some new special tokens, or maybe add some tokens in the case of unknown tokens, etc.
///
/// One of the reasons we need to handle these tokens outside of the model is simply that
/// for many models, it is not possible to add new tokens after the training process. For example,
/// using BPE, the training process generates merges pairs along the vocabulary, and any token
/// in the vocabulary can be decomposed in other tokens, down to the original alphabet. If we
/// were to add new tokens after this training process, we couldn't make sure the merges pairs
/// exist as required.
///
#[derive(Clone, Debug)]
pub struct AddedVocabulary {
    /// Contains the mapping from String (token content) to ID. This map contains both special
    /// tokens and classic added tokens that were added to the this vocabulary.
    added_tokens_map: AHashMap<String, u32>,
    /// Contains the mapping from ID to AddedToken for all the added tokens, both special
    /// and classic.
    added_tokens_map_r: AHashMap<u32, AddedToken>,

    /// Contains only the classic AddedToken, in the specific order the user gave them.
    added_tokens: Vec<AddedToken>,
    /// Contains only the special AddedToken, in the specific order the user gave them.
    special_tokens: Vec<AddedToken>,

    /// A Set, containing all the special token for easy access while decoding. This let's
    /// us remove them easily with an O(1) complexity.
    special_tokens_set: AHashSet<String>,

    /// A RegexSet containing all the non-normalized patterns used to split on AddedTokens
    split_trie: MatchingSet,
    /// A RegexSet containing all the normalized patterns used to split on AddedTokens
    split_normalized_trie: MatchingSet,

    /// Whether or not special tokens should be splitted when encoding. This is equivalent to ignoring them
    encode_special_tokens: bool,
}

impl AddedVocabulary {
    pub fn new() -> Self {
        let trie = AhoCorasickBuilder::new()
            .match_kind(MatchKind::LeftmostLongest)
            .build::<_, &&[u8]>([])
            .expect("The trie should build correctly");
        let normalized_trie = AhoCorasickBuilder::new()
            .match_kind(MatchKind::LeftmostLongest)
            .build::<_, &&[u8]>([])
            .expect("The normalized trie should build correctly");
        Self {
            added_tokens_map: AHashMap::new(),
            added_tokens_map_r: AHashMap::new(),
            added_tokens: vec![],
            special_tokens: vec![],
            special_tokens_set: AHashSet::new(),
            split_trie: (trie, vec![]),
            split_normalized_trie: (normalized_trie, vec![]),
            encode_special_tokens: false,
        }
    }
    /// Size of the additional vocabulary
    #[allow(dead_code)] // Suppress the "method is never used" warning
    pub fn len(&self) -> usize {
        self.added_tokens_map.len()
    }

    /// Whether or not this vocabulary is empty
    pub fn is_empty(&self) -> bool {
        self.added_tokens_map.is_empty()
    }

    /// Get the additional vocabulary
    pub fn get_vocab(&self) -> &AHashMap<String, u32> {
        &self.added_tokens_map
    }

    /// Get the additional vocabulary with the AddedTokens
    pub fn get_added_tokens_decoder(&self) -> &AHashMap<u32, AddedToken> {
        &self.added_tokens_map_r
    }

    /// Get the id matching one of our token if it exists
    pub fn token_to_id(&self, token: &str, model: &impl Model) -> Option<u32> {
        self.added_tokens_map
            .get(token)
            .copied()
            .or_else(|| model.token_to_id(token))
    }

    /// Get the token matching the given id if it exists
    #[deprecated(
        since = "0.19.0",
        note = "please use `added_vocabulary.simple_id_to_token(id).or_else(|| model.id_to_token(id)` instead"
    )]
    pub fn id_to_token(&self, id: u32, model: &impl Model) -> Option<String> {
        self.added_tokens_map_r
            .get(&id)
            .map(|t| t.content.clone())
            .or_else(|| model.id_to_token(id))
    }

    pub fn simple_id_to_token(&self, id: u32) -> Option<String> {
        self.added_tokens_map_r.get(&id).map(|t| t.content.clone())
    }

    //
    pub fn set_encode_special_tokens(&mut self, value: bool) {
        self.encode_special_tokens = value;
    }

    pub fn get_encode_special_tokens(&self) -> bool {
        self.encode_special_tokens
    }

    /// Check if a token is a special token
    pub fn is_special_token(&self, token: &str) -> bool {
        self.special_tokens_set.contains(token)
    }

    /// Add some special tokens to the vocabulary
    pub fn add_special_tokens<N: Normalizer>(
        &mut self,
        tokens: &[AddedToken],
        model: &impl Model,
        normalizer: Option<&N>,
    ) -> usize {
        self.add_tokens(tokens, model, normalizer)
    }

    /// Add some tokens to the vocabulary
    pub fn add_tokens<N: Normalizer>(
        &mut self,
        tokens: &[AddedToken],
        model: &impl Model,
        normalizer: Option<&N>,
    ) -> usize {
        // Handle special tokens (if any)
        for token in tokens {
            if token.special
                && !token.content.is_empty()
                && !self.special_tokens_set.contains(&token.content)
            {
                self.special_tokens.push(token.to_owned());
                self.special_tokens_set.insert(token.content.clone());
            }
        }

        let mut ignored = 0;

        let mut existing: HashSet<AddedToken> = self.added_tokens_map_r.values().cloned().collect();
        let mut next_id = self.added_tokens_map_r.keys().copied().max().map_or(
            model.get_vocab_size() as u32,
            |max| {
                if max >= model.get_vocab_size() as u32 || model.get_vocab_size() == 0 {
                    max + 1
                } else {
                    model.get_vocab_size() as u32
                }
            },
        );

        for token in tokens {
            if token.content.is_empty() || existing.contains(token) {
                ignored += 1;
                continue;
            }

            let new_id = if let Some(new_id) = self.token_to_id(&token.content, model) {
                new_id
            } else {
                let id = next_id;
                next_id += 1;
                id
            };
<<<<<<< HEAD

            self.added_tokens_map
                .entry(token.content.clone())
                .and_modify(|old_id| *old_id = new_id)
                .or_insert(new_id);
            self.added_tokens_map_r
                .entry(new_id)
                .and_modify(|t| *t = token.clone())
                .or_insert_with(|| token.clone());
=======
            // Make sure we modify the previous entry
            *self
                .added_tokens_map
                .entry(token.content.clone())
                .or_default() = new_id;
            // Update the current revert operation
            *self.added_tokens_map_r.entry(new_id).or_default() = token.clone();
>>>>>>> 007fc767
            // Make sure to remove previous entry (if the token gets a new id)

            // Finally add the token to the classic set if special
            if !self.special_tokens_set.contains(&token.content) {
                self.added_tokens.push(token.clone());
            }
            existing.insert(token.clone());
        }

        self.refresh_added_tokens(model, normalizer);

        // Return the number of added tokens
        tokens.len() - ignored
    }

    /// Reconstruct our internal RegexSet when new tokens are added to the vocabulary.
    ///
    /// We keep two different RegexSet, one that will take care of matching against the
    /// non-normalized string, and one matching against the normalized one.
    fn refresh_added_tokens<N: Normalizer>(&mut self, model: &impl Model, normalizer: Option<&N>) {
        type TupleTokenId<'a> = (&'a AddedToken, u32);
        let (normalized, non_normalized): (Vec<TupleTokenId>, Vec<TupleTokenId>) = self
            .special_tokens
            .iter()
            .chain(self.added_tokens.iter())
            .map(|token| {
                (
                    token,
                    self.token_to_id(&token.content, model)
                        .expect("Missing additional token"),
                )
            })
            .partition(|(token, _)| token.normalized);

        // Build non-normalized trie
        let (tokens, ids): (Vec<&AddedToken>, Vec<u32>) = non_normalized.into_iter().unzip();
        let trie = AhoCorasickBuilder::new()
            .match_kind(MatchKind::LeftmostLongest)
            .build(tokens.iter().map(|token| &token.content))
            .expect("Failed to build trie when refreshing tokens");
        self.split_trie = (trie.clone(), ids.clone());

        // Build normalized trie
        if let Some(n) = normalizer {
            let (ntokens, nids): (Vec<&AddedToken>, Vec<u32>) = normalized.into_iter().unzip();
            let patterns: Vec<_> = ntokens
                .iter()
                .map(|token| {
                    let mut content = NormalizedString::from(token.content.as_ref());
                    n.normalize(&mut content).unwrap();
                    content
                })
                .collect();
            let normalized_trie = AhoCorasickBuilder::new()
                .match_kind(MatchKind::LeftmostLongest)
                .build(patterns.iter().map(|content| content.get()))
                .expect("Failed to build tried when refreshing tokens (normalized)");
            self.split_normalized_trie = (normalized_trie, nids);
        } else {
            self.split_normalized_trie = (trie, ids); // non normalized is the same
        }
    }

    /// Find any AddedToken in the given sentence, using the provided MatchingSet.
    /// This method returns a list "splits", each of them being a pair of Offsets
    /// and an optional ID if it is an AddedToken.
    /// The list of splits cover the entire input string.
    fn find_matches(&self, sentence: &str, split_re: &MatchingSet) -> Vec<(Option<u32>, Offsets)> {
        if sentence.is_empty() {
            return vec![(None, (0, 0))];
        }

        let mut start_offset = 0;
        let mut splits = vec![];

        for mat in split_re.0.find_iter(sentence) {
            let mut start = mat.start();
            let mut stop = mat.end();
            let aho_id = mat.pattern();
            let id = split_re.1[aho_id];
            let added_token = &self.added_tokens_map_r.get(&id).unwrap();

            if self.encode_special_tokens && self.special_tokens_set.contains(&added_token.content)
            {
                continue;
            }

            if added_token.single_word {
                let start_space = start == 0 || !ends_with_word(&sentence[..start]);
                let stop_space = stop == sentence.len() || !starts_with_word(&sentence[stop..]);

                if !stop_space || !start_space {
                    // Discard not single word
                    continue;
                }
            }
            if added_token.lstrip {
                // This will be strictly inferior to start and in correct sentence offset
                let newstart = space_leftmost_at_end(&sentence[..start]);

                // The previous match could have already matched those spaces
                // Ignore them if it's already matched
                start = std::cmp::max(newstart, start_offset);
            }
            if added_token.rstrip {
                // This will starting a the stop+1 character, so we need
                // to add the previous stop value
                stop += space_rightmost_at_start(&sentence[stop..])
            }
            if start_offset < start {
                splits.push((None, (start_offset, start)));
            }
            splits.push((Some(id), (start, stop)));
            start_offset = stop;
        }

        let total_byte_len = sentence.len();
        if start_offset != total_byte_len {
            splits.push((None, (start_offset, total_byte_len)));
        }

        splits
    }

    /// Split the input sentence to extract anything we found from the `MatchingSet`, as well as
    /// the list of corresponding IDs
    /// The list of IDs have the exact same number of elements than the Iterator.
    fn split_with_indices(
        &self,
        sentence: NormalizedString,
        split_re: &MatchingSet,
    ) -> Vec<(NormalizedString, Option<Vec<Token>>)> {
        self.find_matches(sentence.get(), split_re)
            .into_iter()
            .map(|(id, byte_offsets)| {
                let slice = sentence
                    .slice(Range::Normalized(byte_offsets.0..byte_offsets.1))
                    .expect("AddedVocabulary bad split");
                if let Some(id) = id {
                    let value = slice.get().to_owned();
                    let len = value.len();
                    (slice, Some(vec![Token::new(id, value, (0, len))]))
                } else {
                    (slice, None)
                }
            })
            .collect()
    }

    /// Extract the additional vocabulary from the given sentence, normalizing it along the way.
    ///
    /// Some tokens should match against their normalized representation, as well as the
    /// non-normalized one. For example, when we expect to extract the token `yesterday` in the
    /// input sentence `I read a book Yesterday`, if the normalizer is supposed to lowercase
    /// everything, we expect a match.
    pub fn extract_and_normalize<N: Normalizer>(
        &self,
        normalizer: Option<&N>,
        sequence: &str,
    ) -> PreTokenizedString {
        let mut pretokenized: PreTokenizedString = sequence.into();

        // 1. We extract all the non-normalized tokens from the non-normalized string
        pretokenized
            .split(|_, sequence| Ok(self.split_with_indices(sequence, &self.split_trie)))
            .expect("AddedVocabulary bad split");

        // <s> normalized = False
        // "I read a book   <s>Hey" -> "I read a book", "   <s>", "Hey"

        // </s> normalized = True -> "▁</s>"
        // "I read a book</s>Hey" -> "I read a book</s>Hey"

        // Day normalized = True -> "Day"
        // "I read a book monday" -> "I read a book monday"

        // [DAY] normalized = False -> "Day"
        // "I read a [DAY] monday" -> "I read a " "[DAY]", "book monday"
        //                                         320055
        // 2. Then extract the normalized tokens from the normalized pieces of the string
        pretokenized
            .split(|_, mut sequence| {
                normalizer.map(|n| n.normalize(&mut sequence));
                Ok(self.split_with_indices(sequence, &self.split_normalized_trie))
            })
            .expect("AddedVocabulary bad split");

        // ["I read a book", "   <s>", "Hey"] -> ["▁I read a book", "▁   <s>", "▁Hey"]
        // ["▁I read a book", "▁   <s>", "▁Hey"] -> [.., "▁   ", "<s>", "▁Hey"]

        // </s> normalized = True -> "▁</s>"
        // "I read a book</s>Hey" -> ["▁I read a book", "<","/","s",">", "Hey"]

        // "I read a " "[DAY]", "book monday" -> "i read a " "[day]", "book monday"

        pretokenized
    }
}

impl Default for AddedVocabulary {
    fn default() -> Self {
        Self::new()
    }
}

#[derive(Debug, Serialize, Deserialize)]
pub(super) struct AddedTokenWithId {
    /// The id assigned to this token
    pub id: u32,
    #[serde(flatten)]
    /// The target AddedToken
    pub token: AddedToken,
}

impl Serialize for AddedVocabulary {
    fn serialize<S>(&self, serializer: S) -> Result<S::Ok, S::Error>
    where
        S: Serializer,
    {
        let mut added_tokens = self
            .added_tokens_map_r
            .iter()
            .map(|(id, token)| AddedTokenWithId {
                id: *id,
                token: token.clone(),
            })
            .collect::<Vec<_>>();
        // We need to have these added tokens ordered by ascending ID
        added_tokens.sort_unstable_by_key(|o| o.id);

        let mut vocabulary = serializer.serialize_seq(Some(added_tokens.len()))?;
        for token in added_tokens {
            vocabulary.serialize_element(&token)?;
        }

        vocabulary.end()
    }
}

#[cfg(test)]
mod tests {
    use super::*;
    use crate::normalizers::byte_level::ByteLevel as ByteLevelNormalizer;
    use crate::normalizers::utils::Lowercase;
    use crate::normalizers::NormalizerWrapper;
    use crate::{OffsetReferential, OffsetType, Result, Token, Trainer};
    use std::collections::HashMap;
    use std::path::{Path, PathBuf};

    #[derive(Serialize, Deserialize)]
    struct ModelMock {
        vocab: AHashMap<String, u32>,
        vocab_r: AHashMap<u32, String>,
    }
    impl ModelMock {
        pub fn new<I>(iter: I) -> Self
        where
            I: IntoIterator<Item = &'static (&'static str, u32)>,
        {
            let vocab: AHashMap<String, u32> = iter
                .into_iter()
                .map(|&(tok, id)| (tok.to_string(), id))
                .collect();
            Self {
                vocab_r: vocab
                    .iter()
                    .map(|(tok, id)| (*id, tok.to_owned()))
                    .collect(),
                vocab,
            }
        }
    }

    fn simplify_output(result: &'_ PreTokenizedString) -> Vec<(&'_ str, Option<Vec<u32>>)> {
        result
            .get_splits(OffsetReferential::Original, OffsetType::Byte)
            .into_iter()
            .map(|(s, _, tokens)| {
                (
                    s,
                    tokens
                        .as_ref()
                        .map(|t| t.iter().map(|t| t.id).collect::<Vec<_>>()),
                )
            })
            .collect::<Vec<_>>()
    }

    struct TrainerMock;
    impl Trainer for TrainerMock {
        type Model = ModelMock;
        fn should_show_progress(&self) -> bool {
            true
        }
        fn train(&self, _model: &mut ModelMock) -> Result<Vec<AddedToken>> {
            unimplemented!()
        }
        fn feed<I, S, F>(&mut self, _iterator: I, _process: F) -> Result<()>
        where
            I: Iterator<Item = S> + Send,
            S: AsRef<str> + Send,
            F: Fn(&str) -> Result<Vec<String>> + Sync,
        {
            unimplemented!()
        }
    }

    impl Model for ModelMock {
        type Trainer = TrainerMock;

        fn tokenize(&self, _sequence: &str) -> Result<Vec<Token>> {
            unimplemented!()
        }
        fn token_to_id(&self, token: &str) -> Option<u32> {
            self.vocab.get(token).copied()
        }
        fn id_to_token(&self, id: u32) -> Option<String> {
            self.vocab_r.get(&id).cloned()
        }
        fn get_vocab(&self) -> HashMap<String, u32> {
            self.vocab.clone().into_iter().collect()
        }
        fn get_vocab_size(&self) -> usize {
            self.vocab.len()
        }
        fn save(&self, _folder: &Path, _name: Option<&str>) -> Result<Vec<PathBuf>> {
            unimplemented!()
        }
        fn get_trainer(&self) -> Self::Trainer {
            TrainerMock
        }
    }

    #[test]
    fn can_add_tokens() {
        let model = ModelMock::new(&[("test", 0), ("tost", 1)]);
        let mut vocab = AddedVocabulary::new();
        let normalizer: Option<&NormalizerWrapper> = None;

        // Add tokens normally
        assert_eq!(
            vocab.add_tokens(
                &[AddedToken::from("added_token_1", false)],
                &model,
                normalizer
            ),
            1
        );

        let vocab_len: usize = vocab.len();
        assert_eq!(vocab_len, 1);

        // Does not add multiple time the same token
        assert_eq!(
            vocab.add_tokens(
                &[
                    AddedToken::from("added_token_2", false),
                    AddedToken::from("added_token_2", false)
                ],
                &model,
                normalizer
            ),
            1
        );
        assert_eq!(vocab.len(), 2);

        // Also adds tokens already covered by the model
        let added_token = AddedToken::from("test", false);
        assert_eq!(
            vocab.add_tokens(std::slice::from_ref(&added_token), &model, normalizer),
            1
        );
        assert_eq!(vocab.len(), 3);

        assert_eq!(vocab.get_added_tokens_decoder()[&0], added_token);
    }

    #[test]
    fn can_add_special_tokens() {
        let model = ModelMock::new(&[("test", 0), ("tost", 1)]);
        let mut vocab = AddedVocabulary::new();
        let normalizer: Option<&NormalizerWrapper> = None;
        // Add tokens normally
        assert_eq!(
            vocab.add_special_tokens(
                &[AddedToken::from("added_token_1", true)],
                &model,
                normalizer
            ),
            1
        );
        assert_eq!(vocab.len(), 1);

        // Does not add multiple time the same token
        assert_eq!(
            vocab.add_special_tokens(
                &[
                    AddedToken::from("added_token_2", true),
                    AddedToken::from("added_token_2", true)
                ],
                &model,
                normalizer
            ),
            1
        );
        assert_eq!(vocab.len(), 2);

        // Can add tokens already covered by the model
        assert_eq!(
            vocab.add_special_tokens(&[AddedToken::from("test", true)], &model, normalizer),
            1
        );
        assert_eq!(vocab.len(), 3); // New token was added
        assert!(vocab.is_special_token("test"));
        assert_eq!(
            *vocab.get_added_tokens_decoder(),
            AHashMap::from([
                (0, AddedToken::from("test", true)),
                (2, AddedToken::from("added_token_1", true)),
                (3, AddedToken::from("added_token_2", true)),
            ])
        );
        assert!(vocab.added_tokens_map.contains_key("test"));
        assert!(vocab.added_tokens_map_r.contains_key(&0));

        vocab.add_tokens(
            &[
                AddedToken::from("tost", true),
                AddedToken::from("another_two", false),
            ],
            &model,
            normalizer,
        );
        assert_eq!(vocab.len(), 5); // New token was added
        assert_eq!(vocab.get_vocab()["another_two"], 4); // New token was added, but the index is not the length of the vocab

        // Let's add an already added token again
        assert_eq!(
            vocab.add_special_tokens(&[AddedToken::from("another_two", true)], &model, normalizer),
            1
        );
        assert_eq!(vocab.len(), 5); // Token was already there
        assert_eq!(vocab.get_vocab()["another_two"], 4); // Token idx not changed

        // Just checking that we can set the content of the string in rust
        let mut token: AddedToken = AddedToken::from("Hey", false);
        token.content = "hey".to_string();
        assert_eq!(token.content, "hey"); // Token was already there

        token.special = true;
        assert!(token.special); // Token was already there
    }

    #[test]
    fn can_extract_added_tokens() {
        // Is able to extract both normal and special tokens
        let model = ModelMock::new(&[]);
        let mut vocab = AddedVocabulary::new();
        let normalizer: Option<&NormalizerWrapper> = None;

        vocab.add_tokens(
            &[
                AddedToken::from("my", false),
                AddedToken::from("name", false),
            ],
            &model,
            normalizer,
        );
        vocab.add_special_tokens(
            &[
                AddedToken::from("[CLS]", true),
                AddedToken::from("[SEP]", true),
            ],
            &model,
            normalizer,
        );

        let result = vocab.extract_and_normalize(normalizer, "[CLS] My name is Anthony [SEP]");
        assert_eq!(
            result
                .get_splits(OffsetReferential::Original, OffsetType::Byte)
                .into_iter()
                .map(|(s, _, tokens)| (
                    s,
                    tokens
                        .as_ref()
                        .map(|t| t.iter().map(|t| t.id).collect::<Vec<_>>())
                ))
                .collect::<Vec<_>>(),
            vec![
                ("[CLS]", Some(vec![2])),
                (" My ", None),
                ("name", Some(vec![1])),
                (" is Anthony ", None),
                ("[SEP]", Some(vec![3]))
            ]
        );
    }

    #[test]
    fn options_use_cases() {
        // Is able to extract both normal and special tokens, with various options (lstrip, rstrip,
        // single_word, normalized)
        let model = ModelMock::new(&[]);
        let normalizer = Lowercase;
        let mut vocab = AddedVocabulary::new();

        vocab.add_tokens(
            &[
                AddedToken::from("my", false).lstrip(true).rstrip(true),
                AddedToken::from("name", false),
                AddedToken::from("ony", false).single_word(true),
            ],
            &model,
            Some(&normalizer),
        );
        vocab.add_special_tokens(
            &[
                AddedToken::from("[CLS]", true),
                AddedToken::from("[SEP]", true),
            ],
            &model,
            Some(&normalizer),
        );

        let result =
            vocab.extract_and_normalize(Some(&normalizer), "[CLS] My name is Anthony [SEP]");

        assert_eq!(
            simplify_output(&result),
            vec![
                ("[CLS]", Some(vec![3])),
                // This one includes both spaces because of the lstrip & rstrip
                // And it matches because normalized == true
                (" my ", Some(vec![0])),
                ("name", Some(vec![1])),
                // `ony` is not extracted here thanks to single_word
                (" is anthony ", None),
                ("[SEP]", Some(vec![4])),
            ]
        );
    }

    #[test]
    fn empty_matches() {
        let vocab = AddedVocabulary::new();
        let matches = vocab.find_matches("", &vocab.split_trie);
        assert_eq!(matches, vec![(None, (0, 0))]);
    }

    #[test]
    fn test_single_word_is_correct() {
        // Is able to extract both normal and special tokens, with various options (lstrip, rstrip,
        // single_word, normalized)
        let model = ModelMock::new(&[]);
        let mut vocab = AddedVocabulary::new();
        let normalizer = Lowercase;

        vocab.add_tokens(
            &[AddedToken::from("<mask>", false).single_word(true)],
            &model,
            Some(&normalizer),
        );
        // Left, in the middle, non single world left, non single word right, end of sentence valid
        let result = vocab.extract_and_normalize(
            Some(&normalizer),
            "<mask> My name <mask> A<mask> <mask>ony <mask>",
        );
        assert_eq!(
            simplify_output(&result),
            vec![
                ("<mask>", Some(vec![0])),
                (" my name ", None),
                ("<mask>", Some(vec![0])),
                (" a<mask> <mask>ony ", None),
                ("<mask>", Some(vec![0]))
            ]
        );
    }

    #[test]
    fn test_single_word_is_unicode_correct() {
        let model = ModelMock::new(&[]);
        let mut vocab = AddedVocabulary::new();
        let normalizer = Lowercase;

        assert_eq!(vocab.len(), 0);

        vocab.add_tokens(
            &[AddedToken::from("<mask>", false).single_word(true)],
            &model,
            Some(&normalizer),
        );
        let result = vocab.extract_and_normalize(Some(&normalizer), "<mask>, <mask>- ◌̰<mask>");
        assert_eq!(
            simplify_output(&result),
            vec![
                // Punctuation is not word
                ("<mask>", Some(vec![0])),
                (", ", None),
                // dash is not word
                ("<mask>", Some(vec![0])),
                // This is unicode combining mark character and is word: https://en.wikipedia.org/wiki/Combining_Diacritical_Marks
                ("- ◌̰<mask>", None),
            ]
        );
    }

    #[test]
    fn test_lstrip_unicode_space() {
        let model = ModelMock::new(&[]);
        let mut vocab = AddedVocabulary::new();
        let normalizer = Lowercase;

        vocab.add_tokens(
            &[AddedToken::from("<mask>", false)
                .lstrip(true)
                .rstrip(true)
                .single_word(true)],
            &model,
            Some(&normalizer),
        );
        let result = vocab
            .extract_and_normalize(Some(&normalizer), "Hi <mask> there\t<mask>\t<mask>\u{2000}");
        assert_eq!(
            simplify_output(&result),
            vec![
                ("hi", None),
                // Regular space
                (" <mask> ", Some(vec![0])),
                ("there", None),
                // \t is a spacing character
                ("\t<mask>\t", Some(vec![0])),
                // Non overlapping
                // \u{2000} is mongolian vowel separator: https://jkorpela.fi/chars/spaces.html
                ("<mask>\u{2000}", Some(vec![0])),
            ]
        );
    }

    #[test]
    fn test_encode_special_tokens() {
        let model = ModelMock::new(&[]);
        let mut vocab = AddedVocabulary::new();
        let normalizer = Lowercase;

        vocab.add_tokens(
            &[
                AddedToken::from("<mask>", true)
                    .lstrip(true)
                    .rstrip(true)
                    .single_word(true),
                AddedToken::from("ask>", false),
                AddedToken::from("<pad>", true),
            ],
            &model,
            Some(&normalizer),
        );
        vocab.set_encode_special_tokens(true);

        let result = vocab.extract_and_normalize(
            Some(&normalizer),
            "Hi <mask> there\t<mask>\t<mask>\u{2000} <pad> <mask><pad><pad>",
        );

        assert_eq!(
            simplify_output(&result),
            vec![
                ("hi <m", None),
                ("ask>", Some(vec![1])),
                (" there\t<m", None),
                ("ask>", Some(vec![1])),
                ("\t<m", None),
                ("ask>", Some(vec![1])),
                ("\u{2000} <pad> <m", None),
                ("ask>", Some(vec![1])),
                ("<pad><pad>", None)
            ]
        );

        vocab.set_encode_special_tokens(false);

        let result = vocab.extract_and_normalize(
            Some(&normalizer),
            "Hi <mask> there\t<mask>\t<mask>\u{2000} <pad> <mask><pad><pad>",
        );
        assert_eq!(
            simplify_output(&result),
            vec![
                ("hi", None),
                (" <mask> ", Some(vec![0])),
                ("there", None),
                ("\t<mask>\t", Some(vec![0])),
                ("<mask>\u{2000} ", Some(vec![0])),
                ("<pad>", Some(vec![2])),
                (" <mask>", Some(vec![0])),
                ("<pad>", Some(vec![2])),
                ("<pad>", Some(vec![2]))
            ]
        );
    }
    #[test]
    fn byte_level_normalizer() {
        // Is able to extract both normal and special tokens
        let model = ModelMock::new(&[]);
        let mut vocab = AddedVocabulary::new();
        let from = NormalizerWrapper::from(ByteLevelNormalizer::new());
        let normalizer: Option<&NormalizerWrapper> = Some(&from);

        vocab.add_tokens(
            &[AddedToken::from("my", false), AddedToken::from("今", false)],
            &model,
            normalizer,
        );
        let result = vocab.extract_and_normalize(normalizer, "my今");
        assert_eq!(
            result
                .get_splits(OffsetReferential::Original, OffsetType::Byte)
                .into_iter()
                .map(|(s, _, tokens)| (
                    s,
                    tokens
                        .as_ref()
                        .map(|t| t.iter().map(|t| t.id).collect::<Vec<_>>())
                ))
                .collect::<Vec<_>>(),
            vec![("my", Some(vec![0])), ("ä»Ĭ", Some(vec![1])),]
        );
    }
}<|MERGE_RESOLUTION|>--- conflicted
+++ resolved
@@ -299,25 +299,13 @@
                 next_id += 1;
                 id
             };
-<<<<<<< HEAD
-
-            self.added_tokens_map
-                .entry(token.content.clone())
-                .and_modify(|old_id| *old_id = new_id)
-                .or_insert(new_id);
-            self.added_tokens_map_r
-                .entry(new_id)
-                .and_modify(|t| *t = token.clone())
-                .or_insert_with(|| token.clone());
-=======
-            // Make sure we modify the previous entry
+
             *self
                 .added_tokens_map
                 .entry(token.content.clone())
                 .or_default() = new_id;
             // Update the current revert operation
             *self.added_tokens_map_r.entry(new_id).or_default() = token.clone();
->>>>>>> 007fc767
             // Make sure to remove previous entry (if the token gets a new id)
 
             // Finally add the token to the classic set if special
