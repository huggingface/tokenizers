--- conflicted
+++ resolved
@@ -1345,7 +1345,6 @@
 }
 
 #[cfg(test)]
-<<<<<<< HEAD
 mod tests {
     use super::Tokenizer;
 
@@ -1354,8 +1353,6 @@
     fn test_from_pretrained() {
         let tok = Tokenizer::from_pretrained("Qwen/Qwen2-7B-Instruct".to_string(), None);
         println!("ROCK!")
-=======
-mod test {
 
     use crate::AddedToken;
     use crate::Tokenizer;
@@ -1409,6 +1406,5 @@
         );
         let decoded = tokenizer.decode(encoded.get_ids(), false);
         assert_eq!(decoded.unwrap(), "Hey! how is this token: д")
->>>>>>> 4ea2f235
     }
 }