//! Represents a tokenization pipeline.
//!
//! A [`Tokenizer`](struct.Tokenizer.html) is composed of some of the following parts.
//!   - [`Normalizer`](trait.Normalizer.html): Takes care of the text normalization (like unicode normalization).
//!   - [`PreTokenizer`](trait.PreTokenizer.html): Takes care of the pre tokenization (ie. How to split tokens and pre-process
//!     them.
//!   - [`Model`](trait.Model.html): A model encapsulates the tokenization algorithm (like BPE, Word base, character
//!     based, ...).
//!   - [`PostProcessor`](trait.PostProcessor.html): Takes care of the processing after tokenization (like truncating, padding,
//!     ...).

use std::{
    collections::HashMap,
    fs::{read_to_string, File},
    io::prelude::*,
    io::BufReader,
    ops::{Deref, DerefMut},
    path::{Path, PathBuf},
};
extern crate rayon;
use crate::utils::iter::ResultShunt;
use crate::utils::parallelism::*;
use crate::utils::progress::{ProgressBar, ProgressStyle};
use pyo3_special_method_derive_0_21::{AutoDisplay, PyDebug, PyDisplay};
use rayon::current_thread_index;
use serde::de::DeserializeOwned;
use serde::{Deserialize, Serialize};
mod added_vocabulary;
mod encoding;
pub mod normalizer;
pub mod pattern;
pub mod pre_tokenizer;
mod serialization;

// Re-export wrappers
pub use crate::decoders::DecoderWrapper;
pub use crate::models::ModelWrapper;
pub use crate::normalizers::NormalizerWrapper;
pub use crate::pre_tokenizers::PreTokenizerWrapper;
pub use crate::processors::PostProcessorWrapper;
// And some other types
pub use crate::utils::iter::LinesWithEnding;
pub use crate::utils::padding::{pad_encodings, PaddingDirection, PaddingParams, PaddingStrategy};
pub use crate::utils::truncation::{
    truncate_encodings, TruncationDirection, TruncationParams, TruncationStrategy,
};
pub use added_vocabulary::*;
pub use encoding::*;
pub use normalizer::{NormalizedString, OffsetReferential, SplitDelimiterBehavior};
pub use pre_tokenizer::*;

pub type Error = Box<dyn std::error::Error + Send + Sync>;
pub type Result<T> = std::result::Result<T, Error>;
pub type Offsets = (usize, usize);

/// Takes care of pre-processing strings.
pub trait Normalizer {
    fn normalize(&self, normalized: &mut NormalizedString) -> Result<()>;
}

/// The `PreTokenizer` is in charge of doing the pre-segmentation step. It splits the given string
/// in multiple substrings, keeping track of the offsets of said substrings from the
/// `NormalizedString`. In some occasions, the `PreTokenizer` might need to modify the given
/// `NormalizedString` to ensure we can entirely keep track of the offsets and the mapping with
/// the original string.
pub trait PreTokenizer {
    fn pre_tokenize(&self, pretokenized: &mut PreTokenizedString) -> Result<()>;
}

/// Represents a model used during Tokenization (like BPE or Word or Unigram).
pub trait Model {
    type Trainer: Trainer + Sync;
    /// Tokenize the given sequence into multiple underlying `Token`. The `offsets` on the `Token`
    /// are expected to be relative to the given sequence.
    fn tokenize(&self, sequence: &str) -> Result<Vec<Token>>;
    /// Find the ID associated to a string token
    fn token_to_id(&self, token: &str) -> Option<u32>;
    /// Find the string token associated to an ID
    fn id_to_token(&self, id: u32) -> Option<String>;
    /// Retrieve the entire vocabulary mapping (token -> ID)
    fn get_vocab(&self) -> HashMap<String, u32>;
    /// Retrieve the size of the vocabulary
    fn get_vocab_size(&self) -> usize;
    /// Save the current `Model` in the given folder, using the given `prefix` for the various
    /// files that need to be saved.
    fn save(&self, folder: &Path, prefix: Option<&str>) -> Result<Vec<PathBuf>>;
    /// Get an instance of a Trainer capable of training this Model
    fn get_trainer(&self) -> <Self as Model>::Trainer;
}

/// A `PostProcessor` has the responsibility to post process an encoded output of the `Tokenizer`.
/// It adds any special tokens that a language model would require.
pub trait PostProcessor {
    /// Returns the number of tokens that will be added during the processing step
    fn added_tokens(&self, is_pair: bool) -> usize;
    /// Process both encodings and returns a new merged one
    fn process(
        &self,
        encoding: Encoding,
        pair_encoding: Option<Encoding>,
        add_special_tokens: bool,
    ) -> Result<Encoding> {
        let mut encodings = if let Some(pair_encoding) = pair_encoding {
            vec![encoding, pair_encoding]
        } else {
            vec![encoding]
        };
        encodings.iter_mut().enumerate().for_each(|(i, encoding)| {
            encoding.set_sequence_id(i);
            encoding
                .get_overflowing_mut()
                .iter_mut()
                .for_each(|encoding| encoding.set_sequence_id(i));
            encoding.set_type_ids(vec![i as u32; encoding.len()]);
        });

        let encodings = self.process_encodings(encodings, add_special_tokens)?;
        Ok(Encoding::merge(encodings, false))
    }

    /// Process any amount of encodings and returns a series of encoding (might merge them)
    fn process_encodings(
        &self,
        encodings: Vec<Encoding>,
        add_special_tokens: bool,
    ) -> Result<Vec<Encoding>>;
}
impl dyn PostProcessor {
    pub fn default_process(
        encodings: Vec<Encoding>,
        _add_special_tokens: bool,
    ) -> Result<Vec<Encoding>> {
        match encodings.len() {
            1 => Ok(encodings),
            _ => {
                let mut final_encoding = Encoding::default();
                for (i, mut encoding) in encodings.into_iter().enumerate() {
                    encoding.set_sequence_id(i);
                    final_encoding.merge_with(encoding, false);
                }
                Ok(vec![final_encoding])
            }
        }
    }
}

#[derive(thiserror::Error, Debug)]
pub enum ProcessorError {
    #[error("encodings vector length must be either 1 or 2")]
    InvalidEncodingsVecLength,
}

/// A `Decoder` changes the raw tokens into its more readable form.
pub trait Decoder {
    fn decode(&self, tokens: Vec<String>) -> Result<String> {
        let results = self.decode_chain(tokens)?;
        Ok(results.join(""))
    }
    fn decode_chain(&self, tokens: Vec<String>) -> Result<Vec<String>>;
}

/// A `Trainer` has the responsibility to train a model. We feed it with lines/sentences
/// and then it can train the given `Model`.
pub trait Trainer {
    type Model: Model + Sized;
    /// Whether we should show progress during the training.
    fn should_show_progress(&self) -> bool;
    /// The actual training method. This will return a new trained Model as well as a list
    /// of `special_tokens` to be added directly to the tokenizer along with the model.
    fn train(&self, model: &mut Self::Model) -> Result<Vec<AddedToken>>;
    /// Process an iterator of sequences, calling `process` for each of them in order to
    /// pre-process the said sequence as relevant.
    fn feed<I, S, F>(&mut self, iterator: I, process: F) -> Result<()>
    where
        I: Iterator<Item = S> + Send,
        S: AsRef<str> + Send,
        F: Fn(&str) -> Result<Vec<String>> + Sync;
}

#[derive(Debug, Clone, PartialEq, Eq)]
pub struct Token {
    pub id: u32,
    pub value: String,
    pub offsets: (usize, usize),
}
impl Token {
    pub fn new(id: u32, value: String, offsets: (usize, usize)) -> Self {
        Self { id, value, offsets }
    }
}

use std::borrow::Cow;
#[derive(Debug, Clone)]
pub enum InputSequence<'s> {
    Raw(Cow<'s, str>),
    PreTokenized(Cow<'s, [&'s str]>),
    PreTokenizedOwned(Cow<'s, [String]>),
    PreTokenizedCow(Cow<'s, [Cow<'s, str>]>),
}

impl<'s> From<Cow<'s, str>> for InputSequence<'s> {
    fn from(input: Cow<'s, str>) -> Self {
        Self::Raw(input)
    }
}

impl<'s> From<&'s str> for InputSequence<'s> {
    fn from(input: &'s str) -> Self {
        Self::Raw(Cow::Borrowed(input))
    }
}

impl From<String> for InputSequence<'_> {
    fn from(input: String) -> Self {
        Self::Raw(Cow::Owned(input))
    }
}

impl<'s> From<&'s [&'s str]> for InputSequence<'s> {
    fn from(input: &'s [&'s str]) -> Self {
        Self::PreTokenized(Cow::Borrowed(input))
    }
}

impl<'s> From<Vec<&'s str>> for InputSequence<'s> {
    fn from(input: Vec<&'s str>) -> Self {
        Self::PreTokenized(Cow::Owned(input))
    }
}

impl<'s> From<&'s [String]> for InputSequence<'s> {
    fn from(input: &'s [String]) -> Self {
        Self::PreTokenizedOwned(Cow::Borrowed(input))
    }
}

impl<'s> From<Vec<String>> for InputSequence<'s> {
    fn from(input: Vec<String>) -> Self {
        Self::PreTokenizedOwned(Cow::Owned(input))
    }
}

impl<'s> From<Vec<Cow<'s, str>>> for InputSequence<'s> {
    fn from(input: Vec<Cow<'s, str>>) -> Self {
        Self::PreTokenizedCow(Cow::Owned(input))
    }
}

impl<'s> From<&'s [Cow<'s, str>]> for InputSequence<'s> {
    fn from(input: &'s [Cow<'s, str>]) -> Self {
        Self::PreTokenizedCow(Cow::Borrowed(input))
    }
}

#[derive(Debug, Clone)]
pub enum EncodeInput<'s> {
    Single(InputSequence<'s>),
    Dual(InputSequence<'s>, InputSequence<'s>),
}

impl<'s, I: Into<InputSequence<'s>>> From<I> for EncodeInput<'s> {
    fn from(input: I) -> Self {
        Self::Single(input.into())
    }
}

impl<'s, I1, I2> From<(I1, I2)> for EncodeInput<'s>
where
    I1: Into<InputSequence<'s>>,
    I2: Into<InputSequence<'s>>,
{
    fn from(input: (I1, I2)) -> Self {
        Self::Dual(input.0.into(), input.1.into())
    }
}

#[derive(thiserror::Error, Debug)]
#[error("{0}")]
pub struct BuilderError(String);

/// Builder for Tokenizer structs.
///
/// `build()` fails if the `model` is missing.
pub struct TokenizerBuilder<M, N, PT, PP, D> {
    model: Option<M>,
    normalizer: Option<N>,
    pre_tokenizer: Option<PT>,
    post_processor: Option<PP>,
    decoder: Option<D>,

    added_vocabulary: AddedVocabulary,

    truncation: Option<TruncationParams>,
    padding: Option<PaddingParams>,
}

impl<M, N, PT, PP, D> Default for TokenizerBuilder<M, N, PT, PP, D>
where
    M: Model,
    N: Normalizer,
    PT: PreTokenizer,
    PP: PostProcessor,
    D: Decoder,
{
    fn default() -> Self {
        Self::new()
    }
}

impl<M, N, PT, PP, D> TokenizerBuilder<M, N, PT, PP, D>
where
    M: Model,
    N: Normalizer,
    PT: PreTokenizer,
    PP: PostProcessor,
    D: Decoder,
{
    /// Get an empty TokenizerBuilder.
    pub fn new() -> Self {
        Self {
            model: None,
            normalizer: None,
            pre_tokenizer: None,
            post_processor: None,
            decoder: None,
            added_vocabulary: AddedVocabulary::new(),
            truncation: None,
            padding: None,
        }
    }

    /// Convert the TokenizerBuilder to a Tokenizer.
    ///
    /// Conversion fails if the `model` is missing.
    pub fn build(self) -> Result<TokenizerImpl<M, N, PT, PP, D>> {
        let model = self
            .model
            .ok_or_else(|| Box::new(BuilderError("Model missing.".into())))?;
        Ok(TokenizerImpl {
            normalizer: self.normalizer,
            pre_tokenizer: self.pre_tokenizer,
            model,

            post_processor: self.post_processor,
            decoder: self.decoder,
            added_vocabulary: self.added_vocabulary,
            truncation: self.truncation,
            padding: self.padding,
        })
    }

    /// Set the model.
    #[must_use]
    pub fn with_model(mut self, model: M) -> Self {
        self.model = Some(model);
        self
    }

    /// Set the normalizer.
    #[must_use]
    pub fn with_normalizer(mut self, normalizer: Option<N>) -> Self {
        self.normalizer = normalizer;
        self
    }

    /// Set the pre-tokenizer.
    #[must_use]
    pub fn with_pre_tokenizer(mut self, pretokenizer: Option<PT>) -> Self {
        self.pre_tokenizer = pretokenizer;
        self
    }

    /// Set the post-processor.
    #[must_use]
    pub fn with_post_processor(mut self, post_processor: Option<PP>) -> Self {
        self.post_processor = post_processor;
        self
    }

    /// Set the decoder.
    #[must_use]
    pub fn with_decoder(mut self, decoder: Option<D>) -> Self {
        self.decoder = decoder;
        self
    }

    /// Set the added vocabulary.
    pub fn with_added_vocabulary(mut self, added_vocabulary: AddedVocabulary) -> Self {
        self.added_vocabulary = added_vocabulary;
        self
    }

    /// Set the trunaction parameters.
    #[must_use]
    pub fn with_truncation(mut self, trunc: Option<TruncationParams>) -> Self {
        self.truncation = trunc;
        self
    }

    /// Set the padding parameters.
    #[must_use]
    pub fn with_padding(mut self, padding: Option<PaddingParams>) -> Self {
        self.padding = padding;
        self
    }
}

#[derive(Serialize, Deserialize, Clone, AutoDisplay)]
pub struct Tokenizer(
    TokenizerImpl<
        ModelWrapper,
        NormalizerWrapper,
        PreTokenizerWrapper,
        PostProcessorWrapper,
        DecoderWrapper,
    >,
);

impl Tokenizer {
    /// Construct a new Tokenizer based on the model.
    pub fn new(model: impl Into<ModelWrapper>) -> Self {
        Self(TokenizerImpl::new(model.into()))
    }

    /// Unwrap the TokenizerImpl.
    pub fn into_inner(
        self,
    ) -> TokenizerImpl<
        ModelWrapper,
        NormalizerWrapper,
        PreTokenizerWrapper,
        PostProcessorWrapper,
        DecoderWrapper,
    > {
        self.0
    }
    pub fn from_file<P: AsRef<Path>>(file: P) -> Result<Self> {
        let content = read_to_string(file)?;
        let tokenizer = serde_json::from_str(&content)?;
        Ok(tokenizer)
    }
    pub fn from_bytes<P: AsRef<[u8]>>(bytes: P) -> Result<Self> {
        let tokenizer = serde_json::from_slice(bytes.as_ref())?;
        Ok(tokenizer)
    }
    #[cfg(feature = "http")]
    pub fn from_pretrained<S: AsRef<str>>(
        identifier: S,
        params: Option<crate::utils::from_pretrained::FromPretrainedParameters>,
    ) -> Result<Self> {
        let tokenizer_file = crate::utils::from_pretrained::from_pretrained(identifier, params)?;
        Tokenizer::from_file(tokenizer_file)
    }
}

impl std::str::FromStr for Tokenizer {
    type Err = Box<dyn std::error::Error + Send + Sync>;

    fn from_str(s: &str) -> Result<Self> {
        Ok(serde_json::from_str(s)?)
    }
}

impl<M, N, PT, PP, D> From<TokenizerImpl<M, N, PT, PP, D>> for Tokenizer
where
    M: Into<ModelWrapper>,
    N: Into<NormalizerWrapper>,
    PT: Into<PreTokenizerWrapper>,
    PP: Into<PostProcessorWrapper>,
    D: Into<DecoderWrapper>,
{
    fn from(t: TokenizerImpl<M, N, PT, PP, D>) -> Self {
        Self(TokenizerImpl {
            model: t.model.into(),
            normalizer: t.normalizer.map(Into::into),
            pre_tokenizer: t.pre_tokenizer.map(Into::into),
            post_processor: t.post_processor.map(Into::into),
            decoder: t.decoder.map(Into::into),
            added_vocabulary: t.added_vocabulary,
            padding: t.padding,
            truncation: t.truncation,
        })
    }
}

impl Deref for Tokenizer {
    type Target = TokenizerImpl<
        ModelWrapper,
        NormalizerWrapper,
        PreTokenizerWrapper,
        PostProcessorWrapper,
        DecoderWrapper,
    >;

    fn deref(&self) -> &Self::Target {
        &self.0
    }
}

impl DerefMut for Tokenizer {
    fn deref_mut(&mut self) -> &mut Self::Target {
        &mut self.0
    }
}

#[derive(thiserror::Error, Debug)]
#[error("{0}")]
pub struct TruncationParamError(String);

/// A `Tokenizer` is capable of encoding/decoding any text.
#[derive(Clone)]
pub struct TokenizerImpl<M, N, PT, PP, D> {
    // Tokenizer parts
    normalizer: Option<N>,
    pre_tokenizer: Option<PT>,
    model: M,
    post_processor: Option<PP>,
    decoder: Option<D>,

    // Added Vocabulary capabilities
    added_vocabulary: AddedVocabulary,

    // General processing parameters
    truncation: Option<TruncationParams>,
    padding: Option<PaddingParams>,
}

impl<M, N, PT, PP, D> PyDebug for TokenizerImpl<M, N, PT, PP, D>
where
    M: PyDebug,
    N: PyDebug,
    PT: PyDebug,
    PP: PyDebug,
    D: PyDebug,
{
    fn fmt_debug(&self) -> std::string::String {
        format!(
            "Tokenizer(normalizer={}, pre_tokenizer={}, model={}, post_processor={}, decoder={}, added_tokens_decoder={}, truncation={}, padding={})",
            self.normalizer.fmt_debug(),
            self.pre_tokenizer.fmt_debug(),
            self.model.fmt_debug(),
            self.post_processor.fmt_debug(),
            self.decoder.fmt_debug(),
            self.added_vocabulary.fmt_debug(),
            self.truncation.fmt_debug(),
            self.padding.fmt_debug()
        )
    }
}

impl<M, N, PT, PP, D> PyDisplay for TokenizerImpl<M, N, PT, PP, D>
where
    M: PyDisplay,
    N: PyDisplay,
    PT: PyDisplay,
    PP: PyDisplay,
    D: PyDisplay,
{
    fn fmt_display(&self) -> std::string::String {
        let normalizer_str = match &self.normalizer {
            Some(n) => n.fmt_display().to_string(),
            None => "None".to_string(),
        };
        let pre_tokenizer_str = match &self.pre_tokenizer {
            Some(pt) => pt.fmt_display().to_string(),
            None => "None".to_string(),
        };
        let post_processor_str = match &self.post_processor {
            Some(pp) => pp.fmt_display().to_string(),
            None => "None".to_string(),
        };
        let decoder_str = match &self.decoder {
            Some(d) => d.fmt_display().to_string(),
            None => "None".to_string(),
        };
        let truncation_str = match &self.truncation {
            Some(t) => t.fmt_display().to_string(),
            None => "None".to_string(),
        };
        let padding_str = match &self.padding {
            Some(p) => p.fmt_display().to_string(),
            None => "None".to_string(),
        };

        format!(
            "Tokenizer(normalizer={}, pre_tokenizer={}, model={}, post_processor={}, decoder={}, added_tokens_decoder={}, truncation={}, padding={})",
            normalizer_str,
            pre_tokenizer_str,
            self.model.fmt_display(),
            post_processor_str,
            decoder_str,
            self.added_vocabulary.fmt_display(),
            truncation_str,
            padding_str
        )
    }
}

impl<M, N, PT, PP, D> TokenizerImpl<M, N, PT, PP, D>
where
    M: Model,
    N: Normalizer,
    PT: PreTokenizer,
    PP: PostProcessor,
    D: Decoder,
{
    /// Instantiate a new Tokenizer, with the given Model
    pub fn new(model: M) -> Self {
        Self {
            normalizer: None,
            pre_tokenizer: None,
            model,
            post_processor: None,
            decoder: None,

            added_vocabulary: AddedVocabulary::new(),

            truncation: None,
            padding: None,
        }
    }

    /// Set the normalizer
    pub fn with_normalizer(&mut self, normalizer: impl Into<N>) -> &mut Self {
        self.normalizer = Some(normalizer.into());
        self
    }

    /// Get the normalizer
    pub fn get_normalizer(&self) -> Option<&N> {
        self.normalizer.as_ref()
    }

    /// Set the pre tokenizer
    pub fn with_pre_tokenizer(&mut self, pre_tokenizer: impl Into<PT>) -> &mut Self {
        self.pre_tokenizer = Some(pre_tokenizer.into());
        self
    }

    /// Get the pre tokenizer
    pub fn get_pre_tokenizer(&self) -> Option<&PT> {
        self.pre_tokenizer.as_ref()
    }

    /// Set the post processor
    pub fn with_post_processor(&mut self, post_processor: impl Into<PP>) -> &mut Self {
        self.post_processor = Some(post_processor.into());
        self
    }

    /// Get the post processor
    pub fn get_post_processor(&self) -> Option<&PP> {
        self.post_processor.as_ref()
    }

    /// Set the decoder
    pub fn with_decoder(&mut self, decoder: impl Into<D>) -> &mut Self {
        self.decoder = Some(decoder.into());
        self
    }

    /// Get the decoder
    pub fn get_decoder(&self) -> Option<&D> {
        self.decoder.as_ref()
    }

    /// Set the model
    pub fn with_model(&mut self, model: impl Into<M>) -> &mut Self {
        self.model = model.into();
        self
    }

    /// Get the model
    pub fn get_model(&self) -> &M {
        &self.model
    }

    /// Set the added vocabulary.
    pub fn with_added_vocabulary(&mut self, added_vocabulary: AddedVocabulary) -> &mut Self {
        self.added_vocabulary = added_vocabulary;
        self
    }

    /// Get the added vocabulary
    pub fn get_added_vocabulary(&self) -> &AddedVocabulary {
        &self.added_vocabulary
    }

    /// Set the truncation parameters
    ///
    /// Fails if `stride` is too high relative to `max_length` and `post_processor.added_tokens()`
    pub fn with_truncation(&mut self, trunc: Option<TruncationParams>) -> Result<&mut Self> {
        if let Some(trunc_params) = &trunc {
            let n_added_tokens = self.get_n_added_tokens(false);
            let effective_max_length = trunc_params.max_length - n_added_tokens;
            if effective_max_length < trunc_params.stride {
                return Err(Box::new(TruncationParamError(format!(
                    "tokenizer stride set to {}, which is greater than or equal to its effective max length of {} (= {} original max length - {} added special tokens), ",
                    trunc_params.stride, effective_max_length, trunc_params.max_length, n_added_tokens
                ))));
            }
        }
        self.truncation = trunc;
        Ok(self)
    }

    /// Get the currently set truncation parameters
    pub fn get_truncation(&self) -> Option<&TruncationParams> {
        self.truncation.as_ref()
    }

    /// Get a mutable reference to the currently set truncation parameters
    pub fn get_truncation_mut(&mut self) -> Option<&mut TruncationParams> {
        self.truncation.as_mut()
    }

    /// Set the padding parameters
    pub fn with_padding(&mut self, padding: Option<PaddingParams>) -> &mut Self {
        self.padding = padding;
        self
    }

    /// Get the currently set padding parameters
    pub fn get_padding(&self) -> Option<&PaddingParams> {
        self.padding.as_ref()
    }

    /// Get a mutable reference to the currently set padding parameters
    pub fn get_padding_mut(&mut self) -> Option<&mut PaddingParams> {
        self.padding.as_mut()
    }

    /// Get the vocabulary
    pub fn get_vocab(&self, with_added_tokens: bool) -> HashMap<String, u32> {
        let mut final_vocab = self.model.get_vocab();

        if with_added_tokens {
            let added_vocab = self.added_vocabulary.get_vocab();
            if !added_vocab.is_empty() {
                final_vocab.reserve(added_vocab.len());
                for (token, id) in added_vocab {
                    final_vocab.insert(token.clone(), *id);
                }
            }
        }

        final_vocab
    }

    /// Get the added tokens decoder
    pub fn get_added_tokens_decoder(&self) -> HashMap<u32, AddedToken> {
        self.added_vocabulary.get_added_tokens_decoder().clone()
    }

    /// Get the size of the vocabulary
    pub fn get_vocab_size(&self, with_added_tokens: bool) -> usize {
        // TODO ArthurZ THIS IS WRONG! We need to measure the length of the `set` because
        // now some tokens can be both in the added_tokens_encoder and in the vocab
        if with_added_tokens {
            self.get_vocab(true).len()
        } else {
            self.model.get_vocab_size()
        }
    }

    /// Converts a token in the corresponding id.
    pub fn token_to_id(&self, token: &str) -> Option<u32> {
        self.added_vocabulary.token_to_id(token, &self.model)
    }

    /// Converts an id to the corresponding token.
    pub fn id_to_token(&self, id: u32) -> Option<String> {
        self.added_vocabulary
            .simple_id_to_token(id)
            .or_else(|| self.model.id_to_token(id))
    }

    /// set the added bocab's splitting scheme
    pub fn set_encode_special_tokens(&mut self, value: bool) {
        self.added_vocabulary.set_encode_special_tokens(value);
    }

    /// Get added token value
    pub fn get_encode_special_tokens(&self) -> bool {
        self.added_vocabulary.get_encode_special_tokens()
    }

    /// Encode a single sequence
    fn encode_single_sequence(
        &self,
        sequence: InputSequence,
        type_id: u32,
        offsets_type: OffsetType,
    ) -> Result<Encoding> {
        let encode = |is_pre_tokenized, subseq_idx, subseq| -> Result<Encoding> {
            let normalized = self
                .added_vocabulary
                .extract_and_normalize(self.normalizer.as_ref(), subseq);
            let pre_tokenized = self.do_pre_tokenize(normalized)?;
            let subseq_encoding = self.do_tokenize(
                pre_tokenized,
                type_id,
                if is_pre_tokenized {
                    Some(subseq_idx as u32)
                } else {
                    None
                },
                offsets_type,
            )?;

            Ok(subseq_encoding)
        };

        match sequence {
            InputSequence::PreTokenized(seq) => seq
                .iter()
                .enumerate()
                .map(|(i, sequence)| encode(true, i, sequence))
                .collect(),
            InputSequence::PreTokenizedOwned(seq) => seq
                .iter()
                .enumerate()
                .map(|(i, sequence)| encode(true, i, sequence))
                .collect(),
            InputSequence::PreTokenizedCow(seq) => seq
                .iter()
                .enumerate()
                .map(|(i, sequence)| encode(true, i, sequence))
                .collect(),
            InputSequence::Raw(seq) => encode(false, 0, seq.as_ref()),
        }
    }

    /// Encode the given input. This method accepts both single sequences, as well as pair
    /// sequences. Also, a sequence can be a string, or already pre-tokenized input directly:
    ///
    /// ```
    /// # use tokenizers::Tokenizer;
    /// # use tokenizers::models::bpe::BPE;
    /// # let mut tokenizer = Tokenizer::new(BPE::default());
    /// #
    /// // Sequences:
    /// tokenizer.encode("Single sequence", false);
    /// tokenizer.encode(("Sequence A", "Sequence B"), false);
    ///
    /// // Pre-tokenized sequences:
    /// tokenizer.encode(&["Single", "sequence"][..], false);
    /// tokenizer.encode((
    ///     &["Sequence", "A"][..],
    ///     &["Sequence", "B"][..]
    /// ), false);
    ///
    /// // or even both types together:
    /// tokenizer.encode(("A complete sequence", &["And", "a", "tokenized"][..]), false);
    /// ```
    pub fn encode<'s, E>(&self, input: E, add_special_tokens: bool) -> Result<Encoding>
    where
        E: Into<EncodeInput<'s>>,
    {
        // Extract sequences from the EncodeInput
        let (sequence, pair) = match input.into() {
            EncodeInput::Single(s1) => (s1, None),
            EncodeInput::Dual(s1, s2) => (s1, Some(s2)),
        };
        println!("thread id: {:?}", current_thread_index());
        // Encode each sequence
        let encoding = self.encode_single_sequence(sequence, 0, OffsetType::Byte)?;
        let pair_encoding = pair
            .map(|sequence| self.encode_single_sequence(sequence, 1, OffsetType::Byte))
            .transpose()?;

        // And finally post process
        self.post_process(encoding, pair_encoding, add_special_tokens)
    }

    /// Encode the given input, using offsets relative to chars instead of bytes.
    /// This method accepts both single sequences, as well as pair sequences. Also,
    /// a sequence can be a string, or already pre-tokenized input directly:
    ///
    /// ```
    /// # use tokenizers::Tokenizer;
    /// # use tokenizers::models::bpe::BPE;
    /// # let mut tokenizer = Tokenizer::new(BPE::default());
    /// #
    /// // Sequences:
    /// tokenizer.encode("Single sequence", false);
    /// tokenizer.encode(("Sequence A", "Sequence B"), false);
    ///
    /// // Pre-tokenized sequences:
    /// tokenizer.encode(&["Single", "sequence"][..], false);
    /// tokenizer.encode((
    ///     &["Sequence", "A"][..],
    ///     &["Sequence", "B"][..]
    /// ), false);
    ///
    /// // or even both types together:
    /// tokenizer.encode(("A complete sequence", &["And", "a", "tokenized"][..]), false);
    /// ```
    pub fn encode_char_offsets<'s, E>(&self, input: E, add_special_tokens: bool) -> Result<Encoding>
    where
        E: Into<EncodeInput<'s>>,
    {
        // Extract sequences from the EncodeInput
        let (sequence, pair) = match input.into() {
            EncodeInput::Single(s1) => (s1, None),
            EncodeInput::Dual(s1, s2) => (s1, Some(s2)),
        };

        // Encode each sequence
        let encoding = self.encode_single_sequence(sequence, 0, OffsetType::Char)?;
        let pair_encoding = pair
            .map(|sequence| self.encode_single_sequence(sequence, 1, OffsetType::Char))
            .transpose()?;

        // And finally post process
        self.post_process(encoding, pair_encoding, add_special_tokens)
    }

    /// Decode the given ids, back to a String
    pub fn decode(&self, ids: &[u32], skip_special_tokens: bool) -> Result<String> {
        let tokens = ids
            .iter()
            .filter_map(|id| {
                self.added_vocabulary
                    .simple_id_to_token(*id)
                    .or_else(|| self.model.id_to_token(*id))
                    .filter(|token| {
                        !skip_special_tokens || !self.added_vocabulary.is_special_token(token)
                    })
            })
            .collect::<Vec<_>>();

        if let Some(decoder) = &self.decoder {
            decoder.decode(tokens)
        } else {
            Ok(tokens.join(" "))
        }
    }
}

impl<M, N, PT, PP, D> TokenizerImpl<M, N, PT, PP, D>
where
    M: Model,
{
    /// Tokenization logic, makes the bridge between the pre-tokenization phase and the real
    /// tokenization phase, and converting offsets back to the original referential.
    fn do_tokenize<P: Into<PreTokenizedString>>(
        &self,
        pretokenized: P,
        type_id: u32,
        word_idx: Option<u32>,
        offsets_type: OffsetType,
    ) -> Result<Encoding> {
        println!("do tokenizer {:?}", current_thread_index());
        let mut pretokenized: PreTokenizedString = pretokenized.into();
        pretokenized.tokenize(|normalized| self.model.tokenize(normalized.get()))?;
        pretokenized.into_encoding(word_idx, type_id, offsets_type)
    }
}

impl<M, N, PT, PP, D> TokenizerImpl<M, N, PT, PP, D>
where
    N: Normalizer,
{
    /// Normalization logic, go through all normalizers
    fn do_normalize<V: Into<NormalizedString>>(&self, normalized: V) -> Result<NormalizedString> {
        let mut normalized: NormalizedString = normalized.into();

        if let Some(ref normalizer) = self.normalizer {
            normalizer.normalize(&mut normalized)?;
        }

        Ok(normalized)
    }
}

impl<M, N, PT, PP, D> TokenizerImpl<M, N, PT, PP, D>
where
    N: Normalizer,
    M: Model,
{
    /// Register the given tokens as special tokens. This is especially useful for removing
    /// these special tokens while decoding
    pub fn add_special_tokens(&mut self, tokens: &[AddedToken]) -> usize {
        self.added_vocabulary
            .add_special_tokens(tokens, &self.model, self.normalizer.as_ref())
    }

    /// Add the given tokens to the added vocabulary
    pub fn add_tokens(&mut self, tokens: &[AddedToken]) -> usize {
        self.added_vocabulary
            .add_tokens(tokens, &self.model, self.normalizer.as_ref())
    }
}

impl<M, N, PT, PP, D> TokenizerImpl<M, N, PT, PP, D>
where
    PT: PreTokenizer,
{
    /// PreTokenization logic, handling the case where there is no PreTokenizer set
    fn do_pre_tokenize<P: Into<PreTokenizedString>>(
        &self,
        pretokenized: P,
    ) -> Result<PreTokenizedString> {
        let mut pretokenized: PreTokenizedString = pretokenized.into();
        if let Some(ref pretok) = self.pre_tokenizer {
            pretok.pre_tokenize(&mut pretokenized)?;
        }

        Ok(pretokenized)
    }
}

impl<M, N, PT, PP, D> TokenizerImpl<M, N, PT, PP, D>
where
    PP: PostProcessor,
{
    /// Post processing logic, handling the case where there is no PostProcessor set
    pub fn post_process(
        &self,
        encoding: Encoding,
        pair_encoding: Option<Encoding>,
        add_special_tokens: bool,
    ) -> Result<Encoding> {
        // 1. First we truncate if needed
        let (encoding, pair_encoding) = {
            if let Some(trunc) = &self.truncation {
                let n_added_tokens = self.get_n_added_tokens(pair_encoding.is_some());

                if add_special_tokens && n_added_tokens > 0 {
                    let params = TruncationParams {
                        max_length: trunc.max_length - n_added_tokens,
                        ..*trunc
                    };
                    truncate_encodings(encoding, pair_encoding, &params)?
                } else {
                    truncate_encodings(encoding, pair_encoding, trunc)?
                }
            } else {
                (encoding, pair_encoding)
            }
        };

        // 2. Then We post process
        let final_encoding = if let Some(processor) = &self.post_processor {
            processor.process(encoding, pair_encoding, add_special_tokens)?
        } else {
            let encodings = if let Some(pair_encoding) = pair_encoding {
                vec![encoding, pair_encoding]
            } else {
                vec![encoding]
            };
            let mut encodings =
                <dyn PostProcessor>::default_process(encodings, add_special_tokens)?;
            if encodings.len() != 1 {
                panic!("We haven't reduced the encodings like we should have");
            }
            encodings.pop().unwrap()
        };

        // 3. Then we pad if needed
        let [final_encoding] = if let Some(params) = &self.padding {
            let mut arr = [final_encoding];
            pad_encodings(&mut arr, params)?;
            arr
        } else {
            [final_encoding]
        };

        Ok(final_encoding)
    }

    fn get_n_added_tokens(&self, is_pair: bool) -> usize {
        if let Some(processor) = &self.post_processor {
            processor.added_tokens(is_pair)
        } else {
            0
        }
    }
}

impl<M, N, PT, PP, D> TokenizerImpl<M, N, PT, PP, D>
where
    M: Model + Send + Sync,
    N: Normalizer + Send + Sync,
    PT: PreTokenizer + Send + Sync,
    PP: PostProcessor + Send + Sync,
    D: Decoder + Send + Sync,
{
    /// Encode all the sentences in parallel, using multiple threads
    pub fn encode_batch<'s, E>(
        &self,
        inputs: Vec<E>,
        add_special_tokens: bool,
    ) -> Result<Vec<Encoding>>
    where
        E: Into<EncodeInput<'s>> + Send,
    {
        let mut encodings = inputs
            .into_maybe_par_iter()
            .map(|input| self.encode(input, add_special_tokens))
            .collect::<Result<Vec<Encoding>>>()?;

        if let Some(params) = &self.padding {
            // We do the padding here to make sure we handle the batch padding
            pad_encodings(&mut encodings, params)?;
        }

        Ok(encodings)
    }

    /// Encode all the sentences in parallel, using multiple threads.
    /// The offsets on each `Encoding` will be relative to chars instead of bytes.
    pub fn encode_batch_char_offsets<'s, E>(
        &self,
        inputs: Vec<E>,
        add_special_tokens: bool,
    ) -> Result<Vec<Encoding>>
    where
        E: Into<EncodeInput<'s>> + Send,
    {
        let mut encodings = inputs
            .into_maybe_par_iter()
            .map(|input| self.encode_char_offsets(input, add_special_tokens))
            .collect::<Result<Vec<Encoding>>>()?;

        if let Some(params) = &self.padding {
            // We do the padding here to make sure we handle the batch padding
            pad_encodings(&mut encodings, params)?;
        }

        Ok(encodings)
    }

    /// Decode all sentences in parallel
    pub fn decode_batch(
        &self,
        sentences: &[&[u32]],
        skip_special_tokens: bool,
    ) -> Result<Vec<String>>
    where
        M: Send + Sync,
    {
        sentences
            .into_maybe_par_iter()
            .map(|sentence| self.decode(sentence, skip_special_tokens))
            .collect()
    }

    /// Train our Model from files
    pub fn train_from_files<T>(&mut self, trainer: &mut T, files: Vec<String>) -> Result<&mut Self>
    where
        T: Trainer<Model = M> + Sync,
    {
        let mut len = 0;
        for file in files.iter() {
            len += File::open(file)
                .and_then(|f| f.metadata())
                .map(|m| m.len())?;
        }

        let max_read = 1_000_000;

        ResultShunt::process(
            files.into_iter().flat_map(|filename| {
                match File::open(filename) {
                    Ok(file) => {
                        let file = BufReader::with_capacity(max_read, file);
                        // We read new lines using this API instead of the Lines Iterator
                        // on purpose. We want to keep the `\n` and potential `\r` between each lines
                        // We use an iterator to be able to chain with par_bridge.
                        itertools::Either::Left(file.lines_with_ending())
                    }
                    Err(e) => itertools::Either::Right(std::iter::once(Err(e))),
                }
            }),
            |sequences| -> Result<()> {
                let progress = if trainer.should_show_progress() {
                    let progress = ProgressBar::new(len);
                    progress.set_style(
                        ProgressStyle::default_bar()
                            .template("[{elapsed_precise}] {msg:<30!} {wide_bar} {percent:>18!}%")
                            .expect("Invalid progress template"),
                    );
                    progress
                        .set_message(format!("Pre-processing files ({:.2} Mo)", len / 1_000_000));
                    Some(progress)
                } else {
                    None
                };

                trainer.feed(
                    sequences.map(|s| {
                        if let Some(progress) = &progress {
                            progress.inc(s.len() as u64)
                        }
                        s
                    }),
                    |seq| {
                        let normalized = self.do_normalize(seq.as_ref())?;
                        let pre_tokenized = self.do_pre_tokenize(normalized)?;
                        Ok(pre_tokenized
                            .get_splits(OffsetReferential::Original, OffsetType::Byte)
                            .into_iter()
                            .map(|(s, _, _)| s.to_owned())
                            .collect())
                    },
                )?;

                if let Some(pbar) = progress {
                    pbar.finish();
                }
                let special_tokens = trainer.train(&mut self.model)?;
                self.add_special_tokens(&special_tokens);

                Ok(())
            },
        )??;
        Ok(self)
    }

    /// Train our Model, using the given Trainer and iterator
    pub fn train<T, I, S>(&mut self, trainer: &mut T, sequences: I) -> Result<&mut Self>
    where
        T: Trainer<Model = M> + Sync,
        I: Iterator<Item = S> + Send,
        S: AsRef<str> + Send,
    {
        let (lower, upper) = sequences.size_hint();
        let len = upper.unwrap_or(lower) as u64;
        let progress = if trainer.should_show_progress() {
            let progress = ProgressBar::new(len);
            progress.set_style(
                ProgressStyle::default_bar()
                    .template("[{elapsed_precise}] {msg:<30!} {wide_bar} {pos:<9!}/{len:>9!}")
                    .expect("Invalid progress template"),
            );
            progress.set_message("Pre-processing sequences");
            Some(progress)
        } else {
            None
        };

        trainer.feed(
            sequences.map(|s| {
                if let Some(progress) = &progress {
                    progress.inc(1)
                }
                s
            }),
            |seq| {
                let normalized = self.do_normalize(seq.as_ref())?;
                let pre_tokenized = self.do_pre_tokenize(normalized)?;
                Ok(pre_tokenized
                    .get_splits(OffsetReferential::Original, OffsetType::Byte)
                    .into_iter()
                    .map(|(s, _, _)| s.to_owned())
                    .collect())
            },
        )?;
        if let Some(pbar) = progress {
            pbar.finish();
        }

        let special_tokens = trainer.train(&mut self.model)?;
        self.add_special_tokens(&special_tokens);

        Ok(self)
    }
}

impl<M, N, PT, PP, D> std::str::FromStr for TokenizerImpl<M, N, PT, PP, D>
where
    M: for<'de> Deserialize<'de> + Model,
    N: for<'de> Deserialize<'de> + Normalizer,
    PT: for<'de> Deserialize<'de> + PreTokenizer,
    PP: for<'de> Deserialize<'de> + PostProcessor,
    D: for<'de> Deserialize<'de> + Decoder,
{
    type Err = Error;

    fn from_str(s: &str) -> Result<Self> {
        Ok(serde_json::from_str(s)?)
    }
}

impl<M, N, PT, PP, D> TokenizerImpl<M, N, PT, PP, D>
where
    M: DeserializeOwned + Model,
    N: DeserializeOwned + Normalizer,
    PT: DeserializeOwned + PreTokenizer,
    PP: DeserializeOwned + PostProcessor,
    D: DeserializeOwned + Decoder,
{
    /// Instantiate a new Tokenizer from the given file
    pub fn from_file<P: AsRef<Path>>(file: P) -> Result<Self> {
        let content = read_to_string(file)?;
        let tokenizer = serde_json::from_str(&content)?;
        Ok(tokenizer)
    }
}

impl<M, N, PT, PP, D> TokenizerImpl<M, N, PT, PP, D>
where
    M: DeserializeOwned + Model,
    N: DeserializeOwned + Normalizer,
    PT: DeserializeOwned + PreTokenizer,
    PP: DeserializeOwned + PostProcessor,
    D: DeserializeOwned + Decoder,
{
    /// Instantiate a new Tokenizer from bytes
    pub fn from_bytes<P: AsRef<[u8]>>(bytes: P) -> Result<Self> {
        let tokenizer = serde_json::from_slice(bytes.as_ref())?;
        Ok(tokenizer)
    }
}

impl<M, N, PT, PP, D> TokenizerImpl<M, N, PT, PP, D>
where
    M: DeserializeOwned + Model,
    N: DeserializeOwned + Normalizer,
    PT: DeserializeOwned + PreTokenizer,
    PP: DeserializeOwned + PostProcessor,
    D: DeserializeOwned + Decoder,
{
    #[deprecated(
        since = "0.14.0",
        note = "Users should download the file separately using https://github.com/huggingface/hf-hub instead, which splits concerns of accessing the web, and should use the new cache layout"
    )]
    #[cfg(feature = "http")]
    /// Instantiate a new Tokenizer from a file hosted on the Hugging Face Hub.
    /// It expects the `identifier` of a model that includes a `tokenizer.json` file.
    pub fn from_pretrained<S: AsRef<str>>(
        identifier: S,
        params: Option<crate::utils::from_pretrained::FromPretrainedParameters>,
    ) -> Result<Self> {
        let tokenizer_file = crate::utils::from_pretrained::from_pretrained(identifier, params)?;
        TokenizerImpl::from_file(tokenizer_file)
    }
}

impl<M, N, PT, PP, D> TokenizerImpl<M, N, PT, PP, D>
where
    M: Serialize,
    N: Serialize,
    PT: Serialize,
    PP: Serialize,
    D: Serialize,
{
    /// Serialize the current tokenizer as a String
    pub fn to_string(&self, pretty: bool) -> Result<String> {
        Ok(if pretty {
            serde_json::to_string_pretty(self)?
        } else {
            serde_json::to_string(self)?
        })
    }

    /// Save the current tokenizer at the given path
    pub fn save<P: AsRef<Path>>(&self, path: P, pretty: bool) -> Result<()> {
        let serialized = self.to_string(pretty)?;

        let mut file = File::create(path)?;
        file.write_all(serialized.as_bytes())?;

        Ok(())
    }
}

#[cfg(test)]
<<<<<<< HEAD
mod tests {
    use super::Tokenizer;
    use crate::AddedToken;

=======
mod test {
>>>>>>> 7415e285
    #[cfg(feature = "http")]
    #[test]
    fn test_decoding_with_added_bpe() {
        use crate::{
            normalizers,
            pre_tokenizers::split::{Split, SplitPattern},
            AddedToken, NormalizerWrapper, PreTokenizerWrapper, SplitDelimiterBehavior, Tokenizer,
        };

        let mut tokenizer = Tokenizer::from_pretrained("meta-llama/Meta-Llama-3-8B", None).unwrap();
        tokenizer.normalizer = Some(NormalizerWrapper::from(normalizers::ByteLevel::new()));
        tokenizer.pre_tokenizer = Some(PreTokenizerWrapper::Split(
            Split::new(
                SplitPattern::Regex(r"(?i:'s|'t|'re|'ve|'m|'ll|'d)|[^\\r\\n\\p{L}\\p{N}]?\\p{L}+|\\p{N}{1,3}| ?[^\\s\\p{L}\\p{N}]+[\\r\\n]*|\\s*[\\r\\n]+|\\s+(?!\\S)|\\s+".into()),
                SplitDelimiterBehavior::Isolated,
                false,
            )
            .unwrap(),
        ));
        tokenizer.add_tokens(&[AddedToken::from("嗎", false).normalized(false)]);
        let encoded = tokenizer
            .encode("Hey! how is this token: 嗎", false)
            .unwrap();
        assert_eq!(
            encoded.get_ids(),
            [19182, 0, 1268, 602, 82, 62428, 82, 4037, 25, 220, 128256]
        );
        assert_eq!(
            encoded.get_tokens(),
            ["Hey", "!", "Ġhow", "Ġi", "s", "Ġthi", "s", "Ġtoken", ":", "Ġ", "嗎"]
        );

        let decoded = tokenizer.decode(encoded.get_ids(), false);
        assert_eq!(decoded.unwrap(), "Hey! how is this token: 嗎");

        tokenizer.add_tokens(&[AddedToken::from("д", false).normalized(true)]);
        let encoded = tokenizer
            .encode("Hey! how is this token: д", false)
            .unwrap();
        assert_eq!(
            encoded.get_ids(),
            [19182, 0, 1268, 602, 82, 62428, 82, 4037, 25, 220, 128257]
        );
        assert_eq!(
            encoded.get_tokens(),
            ["Hey", "!", "Ġhow", "Ġi", "s", "Ġthi", "s", "Ġtoken", ":", "Ġ", "Ð´"]
        );
        let decoded = tokenizer.decode(encoded.get_ids(), false);
        assert_eq!(decoded.unwrap(), "Hey! how is this token: д")
    }
}<|MERGE_RESOLUTION|>--- conflicted
+++ resolved
@@ -1368,14 +1368,8 @@
 }
 
 #[cfg(test)]
-<<<<<<< HEAD
-mod tests {
-    use super::Tokenizer;
-    use crate::AddedToken;
-
-=======
 mod test {
->>>>>>> 7415e285
+
     #[cfg(feature = "http")]
     #[test]
     fn test_decoding_with_added_bpe() {
