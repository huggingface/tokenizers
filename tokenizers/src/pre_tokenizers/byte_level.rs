use std::collections::{HashMap, HashSet};
use std::sync::LazyLock;

use crate::utils::SysRegex;
use serde::{Deserialize, Serialize};

use crate::tokenizer::{
    Decoder, Encoding, PostProcessor, PreTokenizedString, PreTokenizer, Result,
    SplitDelimiterBehavior,
};
use crate::utils::macro_rules_attribute;

/// Converts bytes to unicode characters.
/// See https://github.com/openai/gpt-2/blob/master/src/encoder.py#L9
pub(crate) fn bytes_char() -> HashMap<u8, char> {
    let mut bs: Vec<u8> = vec![];
    bs.extend(b'!'..=b'~');
    bs.extend(b'\xA1'..=b'\xAC');
    bs.extend(b'\xAE'..=b'\xFF');

    let mut cs: Vec<u32> = bs.iter().map(|i| *i as u32).collect();
    let mut n = 0;

    for b in 0..=255u8 {
        if !bs.contains(&b) {
            bs.push(b);
            cs.push(u32::pow(2, 8) + n);
            n += 1;
        }
    }

    // Safety: cs contains all values from bs (between 0 and 255),
    // and some values of value 2⁸ + n, where n is between 0 and 255. This is between 255 and 512.
    // Both ranges are valid UTF-32 values (which is fully saturated until 0xD000)
    bs.into_iter()
        .zip(cs)
        .map(|(f, t)| (f, unsafe { std::char::from_u32_unchecked(t) }))
        .collect()
}

<<<<<<< HEAD
lazy_static! {
    /// Regex that matches exactly one token.
    /// See https://github.com/openai/gpt-2/blob/master/src/encoder.py#L98
    static ref RE: SysRegex = SysRegex::new(
        r"'s|'t|'re|'ve|'m|'ll|'d| ?\p{L}+| ?\p{N}+| ?[^\s\p{L}\p{N}]+|\s+(?!\S)|\s+"
    )
    .unwrap();
    pub static ref BYTES_CHAR: HashMap<u8, char> = bytes_char();
    pub static ref CHAR_BYTES: HashMap<char, u8> =
        bytes_char().into_iter().map(|(c, b)| (b, c)).collect();
}
=======
/// Regex that matches exactly one token.
/// See https://github.com/openai/gpt-2/blob/master/src/encoder.py#L98
static RE: LazyLock<SysRegex> = LazyLock::new(|| {
    SysRegex::new(r"'s|'t|'re|'ve|'m|'ll|'d| ?\p{L}+| ?\p{N}+| ?[^\s\p{L}\p{N}]+|\s+(?!\S)|\s+")
        .unwrap()
});
static BYTES_CHAR: LazyLock<HashMap<u8, char>> = LazyLock::new(bytes_char);
static CHAR_BYTES: LazyLock<HashMap<char, u8>> =
    LazyLock::new(|| bytes_char().into_iter().map(|(c, b)| (b, c)).collect());
>>>>>>> b23b903d

#[derive(Copy, Clone, Debug, PartialEq, Eq)]
/// Provides all the necessary steps to handle the BPE tokenization at the byte-level. Takes care
/// of all the required processing steps to transform a UTF-8 string as needed before and after the
/// BPE model does its job.
#[macro_rules_attribute(impl_serde_type!)]
#[non_exhaustive]
pub struct ByteLevel {
    /// Whether to add a leading space to the first word. This allows to treat the leading word
    /// just as any other word.
    pub add_prefix_space: bool,
    /// Whether the post processing step should trim offsets to avoid including whitespaces.
    pub trim_offsets: bool,

    /// Whether to use the standard GPT2 regex for whitespace splitting
    /// Set it to False if you want to use your own splitting.
    #[serde(default = "default_true")]
    pub use_regex: bool,
}

fn default_true() -> bool {
    true
}

impl Default for ByteLevel {
    fn default() -> Self {
        Self {
            add_prefix_space: true,
            trim_offsets: true,
            use_regex: true,
        }
    }
}

impl ByteLevel {
    pub fn new(add_prefix_space: bool, trim_offsets: bool, use_regex: bool) -> Self {
        Self {
            add_prefix_space,
            trim_offsets,
            use_regex,
        }
    }

    pub fn alphabet() -> HashSet<char> {
        BYTES_CHAR.values().copied().collect()
    }

    #[must_use]
    pub fn add_prefix_space(mut self, v: bool) -> Self {
        self.add_prefix_space = v;
        self
    }

    #[must_use]
    pub fn trim_offsets(mut self, v: bool) -> Self {
        self.trim_offsets = v;
        self
    }

    #[must_use]
    pub fn use_regex(mut self, v: bool) -> Self {
        self.use_regex = v;
        self
    }
}

/// As a `PreTokenizer`, `ByteLevel` is in charge of transforming all the unicode characters into
/// their byte-level counterpart. It also splits the input according to the configured regex.
// TODO: Give the ability to modify this regex
impl PreTokenizer for ByteLevel {
    fn pre_tokenize(&self, pretokenized: &mut PreTokenizedString) -> Result<()> {
        let re_ref: &SysRegex = &RE;
        pretokenized.split(|_, mut normalized| {
            if self.add_prefix_space && !normalized.get().starts_with(' ') {
                normalized.prepend(" ");
            }
            if self.use_regex {
                normalized.split(re_ref, SplitDelimiterBehavior::Isolated)
            } else {
                Ok(vec![normalized])
            }
        })?;
        pretokenized.normalize(|normalized| {
            let s = normalized.get();
            let mut transformations: Vec<(char, isize)> = Vec::with_capacity(s.len());
            for (i, cur_char) in s.char_indices() {
                let size = cur_char.len_utf8();
                transformations.extend(
                    s.as_bytes()[i..i + size]
                        .iter()
                        .enumerate()
                        .map(|(i, b)| (BYTES_CHAR[b], isize::from(i > 0))),
                );
            }
            normalized.transform(transformations, 0);
            Ok(())
        })
    }
}

/// As a `Decoder`, `ByteLevel` is in charge of converting any byte-level characters to their
/// unicode counterpart, before merging everything back into a single String.
/// This decoder will consume the tokens and merge them in one step to alleviate
/// the fact that single token decoded might be a byte not representable as
/// as String.
impl Decoder for ByteLevel {
    fn decode_chain(&self, tokens: Vec<String>) -> Result<Vec<String>> {
        let toks = tokens
            .into_iter()
            .flat_map(|t| {
                t.chars()
                    .try_fold(vec![], |mut acc, c| {
                        CHAR_BYTES.get(&c).map(|b| {
                            acc.push(*b);
                            acc
                        })
                    })
                    .unwrap_or_else(|| t.as_bytes().to_vec())
            })
            .collect::<Vec<u8>>();
        Ok(vec![String::from_utf8_lossy(&toks).to_string()])
    }
}

/// As a `PostProcessor`, `ByteLevel` is in charge of trimming the offsets if necessary.
impl PostProcessor for ByteLevel {
    fn added_tokens(&self, _is_pair: bool) -> usize {
        0
    }

    fn process_encodings(
        &self,
        mut encodings: Vec<Encoding>,
        _add_special_tokens: bool,
    ) -> Result<Vec<Encoding>> {
        if self.trim_offsets {
            for encoding in encodings.iter_mut() {
                process_offsets(encoding, self.add_prefix_space);
                encoding
                    .get_overflowing_mut()
                    .iter_mut()
                    .for_each(|encoding| process_offsets(encoding, self.add_prefix_space));
            }
        }
        for (i, encoding) in encodings.iter_mut().enumerate() {
            encoding.set_sequence_id(i);
        }
        Ok(encodings)
        //<dyn PostProcessor>::default_process(encodings, add_special_tokens)
    }
}

pub fn process_offsets(encoding: &mut Encoding, add_prefix_space: bool) {
    encoding.process_tokens_with_offsets_mut(|(i, (token, offsets))| {
        let mut leading_spaces = token
            .chars()
            .take_while(|c| *c == BYTES_CHAR[&b' '] || c.is_whitespace())
            .count();
        let trailing_spaces = token
            .chars()
            .rev()
            .take_while(|c| *c == BYTES_CHAR[&b' '] || c.is_whitespace())
            .count();

        if leading_spaces > 0 || trailing_spaces > 0 {
            if leading_spaces > 0 {
                // If user uses `is_pretokenized=True` we might have
                // offsets that might begin at the start of the string but are
                // NOT the first token.
                let is_first = i == 0 || offsets.0 == 0;
                if is_first && add_prefix_space && leading_spaces == 1 {
                    // If we are processing the first pair of offsets, with `add_prefix_space`,
                    // then we shouldn't remove anything we added. If there are more than one
                    // leading spaces though, it means we didn't add them, and they should be
                    // removed.
                    leading_spaces = 0;
                }
                offsets.0 = std::cmp::min(offsets.0 + leading_spaces, offsets.1);
            }
            if trailing_spaces > 0 && offsets.1 >= trailing_spaces {
                offsets.1 = std::cmp::max(offsets.1 - trailing_spaces, offsets.0);
            }
        }
    });
}

#[cfg(test)]
mod tests {
    use super::*;
    use crate::tokenizer::{
        Decoder, Encoding, OffsetReferential, OffsetType, PostProcessor, PreTokenizedString,
        PreTokenizer,
    };
    use std::iter::FromIterator;

    #[test]
    fn pre_tokenization() {
        let bytelevel = ByteLevel::default().add_prefix_space(false);
        let mut pretokenized: PreTokenizedString = "Hello my friend, how is your day going?".into();
        bytelevel.pre_tokenize(&mut pretokenized).unwrap();
        assert_eq!(
            pretokenized
                .get_splits(OffsetReferential::Original, OffsetType::Byte)
                .into_iter()
                .map(|(s, o, _)| (s, o))
                .collect::<Vec<_>>(),
            vec![
                ("Hello", (0, 5)),
                ("Ġmy", (5, 8)),
                ("Ġfriend", (8, 15)),
                (",", (15, 16)),
                ("Ġhow", (16, 20)),
                ("Ġis", (20, 23)),
                ("Ġyour", (23, 28)),
                ("Ġday", (28, 32)),
                ("Ġgoing", (32, 38)),
                ("?", (38, 39))
            ]
        );
    }

    #[test]
    fn pre_tokenization_no_regex() {
        let bytelevel = ByteLevel::default().use_regex(false);
        let mut pretokenized: PreTokenizedString = "Hello my friend, how is your day going?".into();
        bytelevel.pre_tokenize(&mut pretokenized).unwrap();
        assert_eq!(
            pretokenized
                .get_splits(OffsetReferential::Original, OffsetType::Byte)
                .into_iter()
                .map(|(s, o, _)| (s, o))
                .collect::<Vec<_>>(),
            vec![("ĠHelloĠmyĠfriend,ĠhowĠisĠyourĠdayĠgoing?", (0, 39))]
        );
    }

    #[test]
    fn decoding() {
        let bytelevel = ByteLevel::default().add_prefix_space(false);
        assert_eq!(
            bytelevel
                .decode_chain(
                    vec![
                        "Hello", "Ġmy", "Ġfriend", ",", "Ġhow", "Ġis", "Ġyour", "Ġday", "Ġgoing",
                        "?"
                    ]
                    .into_iter()
                    .map(|s| s.into())
                    .collect::<Vec<String>>()
                )
                .unwrap(),
            vec!["Hello my friend, how is your day going?"]
        );
    }

    #[test]
    fn add_prefix_space() {
        let bytelevel = ByteLevel::default().add_prefix_space(true);
        for s in &[
            " Hello my friend, how is your day going?",
            "Hello my friend, how is your day going?",
        ] {
            let mut pretokenized = PreTokenizedString::from(*s);
            bytelevel.pre_tokenize(&mut pretokenized).unwrap();
            assert_eq!(
                pretokenized
                    .get_splits(OffsetReferential::Normalized, OffsetType::Byte)
                    .into_iter()
                    .map(|(s, o, _)| (s, o))
                    .collect::<Vec<_>>(),
                vec![
                    ("ĠHello", (0, 7)),
                    ("Ġmy", (7, 11)),
                    ("Ġfriend", (11, 19)),
                    (",", (19, 20)),
                    ("Ġhow", (20, 25)),
                    ("Ġis", (25, 29)),
                    ("Ġyour", (29, 35)),
                    ("Ġday", (35, 40)),
                    ("Ġgoing", (40, 47)),
                    ("?", (47, 48))
                ]
            );
        }
    }

    #[test]
    fn decode_works_on_separated_tokens() {
        let samples = vec![
            "A Nuskhuri abbreviation of იესუ ქრისტე ( iesu kriste ) \" Jesus Christ \"",
            "An equal number have descenders , like p or q in English \
                 : გ , დ , ე , ვ , კ , ლ , ჟ , ტ , უ , ფ , ღ , ყ , ც",
        ];

        let bytelevel = ByteLevel::default().add_prefix_space(false);
        for sample in samples {
            let mut pretokenized = PreTokenizedString::from(sample);
            bytelevel.pre_tokenize(&mut pretokenized).unwrap();
            let separated_tokens = pretokenized
                .get_splits(OffsetReferential::Original, OffsetType::Byte)
                .iter()
                .flat_map(|(s, _, _)| s.split("").map(|t| t.into()))
                .collect::<Vec<_>>();
            assert_eq!(
                sample,
                bytelevel.decode_chain(separated_tokens).unwrap().join("")
            );
        }
    }

    #[test]
    fn handling_of_newlines() {
        let mut pretokenized = PreTokenizedString::from("Hello there\nHello there");
        let bytelevel = ByteLevel::default().add_prefix_space(false);
        bytelevel.pre_tokenize(&mut pretokenized).unwrap();

        assert_eq!(
            pretokenized
                .get_splits(OffsetReferential::Original, OffsetType::Byte)
                .into_iter()
                .map(|(s, o, _)| (s, o))
                .collect::<Vec<_>>(),
            vec![
                ("Hello", (0, 5)),
                ("Ġthere", (5, 11)),
                ("Ċ", (11, 12)),
                ("Hello", (12, 17)),
                ("Ġthere", (17, 23))
            ]
        );
    }

    #[test]
    fn handling_of_multiple_whitespaces() {
        let mut pretokenized = PreTokenizedString::from("Hello there       dear");
        let bytelevel = ByteLevel::default().add_prefix_space(false);
        bytelevel.pre_tokenize(&mut pretokenized).unwrap();

        assert_eq!(
            pretokenized
                .get_splits(OffsetReferential::Original, OffsetType::Byte)
                .into_iter()
                .map(|(s, o, _)| (s, o))
                .collect::<Vec<_>>(),
            vec![
                ("Hello", (0, 5)),
                ("Ġthere", (5, 11)),
                ("ĠĠĠĠĠĠ", (11, 17)),
                ("Ġdear", (17, 22))
            ]
        );
    }

    #[test]
    fn offsets_when_char_split_up() {
        let input = "i⭢j";
        let mut pretokenized = PreTokenizedString::from(input);
        let bytelevel = ByteLevel::default().add_prefix_space(false);
        bytelevel.pre_tokenize(&mut pretokenized).unwrap();

        assert_eq!(
            pretokenized
                .get_splits(OffsetReferential::Original, OffsetType::Byte)
                .into_iter()
                .map(|(s, o, _)| (s, o))
                .collect::<Vec<_>>(),
            vec![("i", (0, 1)), ("âŃ¢", (1, 4)), ("j", (4, 5))]
        );
        assert_eq!(
            pretokenized
                .get_splits(OffsetReferential::Normalized, OffsetType::Byte)
                .into_iter()
                .map(|(s, o, _)| (s, o))
                .collect::<Vec<_>>(),
            vec![("i", (0, 1)), ("âŃ¢", (1, 7)), ("j", (7, 8))]
        );
        assert_eq!(
            pretokenized
                .get_splits(OffsetReferential::Original, OffsetType::Byte)
                .into_iter()
                .map(|(_, o, _)| &input[o.0..o.1])
                .collect::<Vec<_>>(),
            vec!["i", "⭢", "j"]
        );
    }

    #[test]
    fn processor_trims_offsets_pre_tokenized() {
        // If user uses `is_pretokenized=True` we might have
        // offsets that might begin at the start of the string but are
        // NOT the first token.
        let mut encoding = Encoding::new(
            vec![0; 5],
            vec![],
            vec!["Ġl".into(), "ove".into(), "Ġl".into(), "ove".into()],
            vec![],
            vec![(0, 1), (1, 4), (0, 1), (1, 4)],
            vec![],
            vec![],
            vec![],
            HashMap::new(),
        );
        process_offsets(&mut encoding, true);
        assert_eq!(
            encoding,
            Encoding::new(
                vec![0; 5],
                vec![],
                vec!["Ġl".into(), "ove".into(), "Ġl".into(), "ove".into()],
                vec![],
                vec![(0, 1), (1, 4), (0, 1), (1, 4)],
                vec![],
                vec![],
                vec![],
                HashMap::new(),
            )
        );
    }

    #[test]
    fn processor_trims_offsets() {
        let start = Encoding::new(
            vec![0; 5],
            vec![],
            vec![
                "Ġ".into(),
                "ĠĠĠĠHelloĠĠ".into(),
                "ĠĠHello".into(),
                "HelloĠĠ".into(),
                "ĠĠĠĠ".into(),
            ],
            vec![],
            vec![(0, 1), (0, 11), (11, 18), (18, 25), (25, 29)],
            vec![],
            vec![],
            vec![],
            HashMap::new(),
        );
        let expected = Encoding::new(
            vec![0; 5],
            vec![0; 5],
            vec![
                "Ġ".into(),
                "ĠĠĠĠHelloĠĠ".into(),
                "ĠĠHello".into(),
                "HelloĠĠ".into(),
                "ĠĠĠĠ".into(),
            ],
            vec![],
            vec![(0, 0), (4, 9), (13, 18), (18, 23), (29, 29)],
            vec![],
            vec![],
            vec![],
            HashMap::from_iter(vec![(0, 0..5)]),
        );

        let bytelevel = ByteLevel::default().trim_offsets(true);
        assert_eq!(
            expected,
            bytelevel.process(start.clone(), None, false).unwrap()
        );

        let pair_expected = Encoding::new(
            vec![0; 10],
            vec![0, 0, 0, 0, 0, 1, 1, 1, 1, 1],
            vec![
                "Ġ".into(),
                "ĠĠĠĠHelloĠĠ".into(),
                "ĠĠHello".into(),
                "HelloĠĠ".into(),
                "ĠĠĠĠ".into(),
                "Ġ".into(),
                "ĠĠĠĠHelloĠĠ".into(),
                "ĠĠHello".into(),
                "HelloĠĠ".into(),
                "ĠĠĠĠ".into(),
            ],
            vec![],
            vec![
                (0, 0),
                (4, 9),
                (13, 18),
                (18, 23),
                (29, 29),
                (0, 0),
                (4, 9),
                (13, 18),
                (18, 23),
                (29, 29),
            ],
            vec![],
            vec![],
            vec![],
            HashMap::from_iter(vec![(0, 0..5), (1, 5..10)]),
        );
        assert_eq!(
            pair_expected,
            bytelevel
                .process(start.clone(), Some(start), false)
                .unwrap()
        );
    }

    #[test]
    fn decode_unknown_characters() {
        let byte_level = ByteLevel::default();
        assert_eq!(
            byte_level
                .decode_chain(vec![
                    "Hello".into(),
                    "Ġthere".into(),
                    "Ġdear".into(),
                    "Ġfriend!".into(),
                    "Ġ".into(),
                    "[PA D]".into()
                ])
                .unwrap(),
            vec!["Hello there dear friend! [PA D]"]
        );
    }

    #[test]
    fn deserialization() {
        // Before use_regex
        let byte_level: ByteLevel = serde_json::from_str(
            r#"{"type": "ByteLevel", "add_prefix_space": true, "trim_offsets": false}"#,
        )
        .unwrap();
        assert!(byte_level.use_regex);

        // Loading works, new future BC test.
        let byte_level: ByteLevel = serde_json::from_str(
            r#"{"type": "ByteLevel", "add_prefix_space": true, "trim_offsets": false, "use_regex": true}"#,
        )
        .unwrap();
        assert!(byte_level.use_regex);

        let byte_level: ByteLevel = serde_json::from_str(
            r#"{"type": "ByteLevel", "add_prefix_space": true, "trim_offsets": false, "use_regex": false}"#,
        )
        .unwrap();
        assert!(!byte_level.use_regex);
    }
}<|MERGE_RESOLUTION|>--- conflicted
+++ resolved
@@ -38,19 +38,6 @@
         .collect()
 }
 
-<<<<<<< HEAD
-lazy_static! {
-    /// Regex that matches exactly one token.
-    /// See https://github.com/openai/gpt-2/blob/master/src/encoder.py#L98
-    static ref RE: SysRegex = SysRegex::new(
-        r"'s|'t|'re|'ve|'m|'ll|'d| ?\p{L}+| ?\p{N}+| ?[^\s\p{L}\p{N}]+|\s+(?!\S)|\s+"
-    )
-    .unwrap();
-    pub static ref BYTES_CHAR: HashMap<u8, char> = bytes_char();
-    pub static ref CHAR_BYTES: HashMap<char, u8> =
-        bytes_char().into_iter().map(|(c, b)| (b, c)).collect();
-}
-=======
 /// Regex that matches exactly one token.
 /// See https://github.com/openai/gpt-2/blob/master/src/encoder.py#L98
 static RE: LazyLock<SysRegex> = LazyLock::new(|| {
@@ -60,7 +47,6 @@
 static BYTES_CHAR: LazyLock<HashMap<u8, char>> = LazyLock::new(bytes_char);
 static CHAR_BYTES: LazyLock<HashMap<char, u8>> =
     LazyLock::new(|| bytes_char().into_iter().map(|(c, b)| (b, c)).collect());
->>>>>>> b23b903d
 
 #[derive(Copy, Clone, Debug, PartialEq, Eq)]
 /// Provides all the necessary steps to handle the BPE tokenization at the byte-level. Takes care
