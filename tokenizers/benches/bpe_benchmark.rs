--- conflicted
+++ resolved
@@ -34,8 +34,10 @@
 }
 
 fn bench_gpt2(c: &mut Criterion) {
-<<<<<<< HEAD
-    let bpe = BPE::from_files("benches/gpt2-vocab.json", "benches/gpt2-merges.txt").unwrap();
+    let bpe = BPE::from_files("benches/gpt2-vocab.json", "benches/gpt2-merges.txt")
+        .unwrap()
+        .build()
+        .unwrap();
     let mut lines: Vec<EncodeInput> = vec![];
     let mut batches: Vec<Vec<EncodeInput>> = vec![vec![]];
     for line in BufReader::new(File::open(Path::new("benches/big.txt")).unwrap())
@@ -48,12 +50,6 @@
         }
         batches.last_mut().unwrap().push(line);
     }
-=======
-    let bpe = BPE::from_files("benches/gpt2-vocab.json", "benches/gpt2-merges.txt")
-        .unwrap()
-        .build()
-        .unwrap();
->>>>>>> c5359ddd
 
     // Benchmarks encoding a series of inputs on a single tokenizer.
     c.bench_function("BPE GPT2 encode many", |b| {
