[package]
authors = ["Anthony MOI <m.anthony.moi@gmail.com>"]
edition = "2018"
name = "tokenizers-lib"
<<<<<<< HEAD
version = "0.0.7"

[lib]
name = "tokenizers"
path = "src/lib.rs"

=======
version = "0.0.8"
>>>>>>> 2266960e
[[bin]]
name = "cli"
path = "src/cli.rs"

[dependencies]
lazy_static = "1.3.0"
regex = "1.3.1"
regex-syntax = "0.6.12"
rayon = "1.2.0"
serde_json = "1.0"
clap = "2.33.0"
unicode-normalization = "0.1.11"
unicode_categories = "0.1.1"

[dev-dependencies]
tempfile = "3.1"<|MERGE_RESOLUTION|>--- conflicted
+++ resolved
@@ -2,16 +2,12 @@
 authors = ["Anthony MOI <m.anthony.moi@gmail.com>"]
 edition = "2018"
 name = "tokenizers-lib"
-<<<<<<< HEAD
-version = "0.0.7"
+version = "0.0.8"
 
 [lib]
 name = "tokenizers"
 path = "src/lib.rs"
 
-=======
-version = "0.0.8"
->>>>>>> 2266960e
 [[bin]]
 name = "cli"
 path = "src/cli.rs"
