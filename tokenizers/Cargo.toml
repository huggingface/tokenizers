--- conflicted
+++ resolved
@@ -57,11 +57,7 @@
 log = "0.4"
 derive_builder = "0.12"
 spm_precompiled = "0.1"
-<<<<<<< HEAD
-dirs = "4.0"
-=======
-dirs = { version = "3.0", optional = true }
->>>>>>> 5ecd3295
+dirs = { version = "4.0", optional = true }
 reqwest = { version = "0.11", optional = true }
 cached-path = { version = "0.6", optional = true }
 aho-corasick = "0.7"
