--- conflicted
+++ resolved
@@ -7,10 +7,7 @@
 [lib]
 name = "tokenizers"
 path = "src/lib.rs"
-<<<<<<< HEAD
 bench = false
-=======
->>>>>>> 8fb94be3
 
 [[bin]]
 name = "cli"
@@ -32,8 +29,5 @@
 unicode_categories = "0.1.1"
 
 [dev-dependencies]
-<<<<<<< HEAD
 criterion = "0.3.0"
-=======
-tempfile = "3.1"
->>>>>>> 8fb94be3
+tempfile = "3.1"