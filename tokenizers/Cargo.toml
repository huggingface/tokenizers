[package]
authors = ["Anthony MOI <m.anthony.moi@gmail.com>"]
edition = "2018"
name = "tokenizers"
version = "0.11.0"
homepage = "https://github.com/huggingface/tokenizers"
repository = "https://github.com/huggingface/tokenizers"
documentation = "https://docs.rs/tokenizers/"
license = "Apache-2.0"
keywords = ["tokenizer", "NLP", "huggingface", "BPE", "WordPiece"]
readme = "./README.md"
description = """
Provides an implementation of today's most used tokenizers,
with a focus on performances and versatility.
"""
exclude = [ "rust-toolchain", "target/*", "Cargo.lock", "benches/*.txt", "benches/*.json", "data/*" ]

[lib]
name = "tokenizers"
path = "src/lib.rs"
bench = false

[[bin]]
name = "cli"
path = "src/cli.rs"
bench = false

[[bench]]
name = "bpe_benchmark"
harness = false

[[bench]]
name = "bert_benchmark"
harness = false

[dependencies]
lazy_static = "1.4"
rand = "0.7"
onig = { version = "6.0", default-features = false }
regex = "1.3"
regex-syntax = "0.6"
rayon = "1.3"
<<<<<<< HEAD
rayon-cond = { version = "*", git = "https://github.com/n1t0/rayon-cond", rev = "c56e4f1ded0fcb92eac70e0533703bba3ca2983f" }
=======
rayon-cond = "0.1"
>>>>>>> fd316bdc
serde = { version = "1.0", features = [ "derive" ] }
serde_json = "1.0"
clap = "2.33"
unicode-normalization-alignments = "0.1"
unicode_categories = "0.1"
unicode-segmentation = "1.6"
indicatif = {version = "0.15", optional = true}
itertools = "0.9"
log = "0.4"
esaxx-rs = "0.1"
derive_builder = "0.9"
spm_precompiled = "0.1"
dirs = "3.0"
reqwest = "0.11"
cached-path = "0.5"

[features]
default = ["progressbar"]
progressbar = ["indicatif"]

[dev-dependencies]
criterion = "0.3"
tempfile = "3.1"
assert_approx_eq = "1.1"<|MERGE_RESOLUTION|>--- conflicted
+++ resolved
@@ -40,11 +40,7 @@
 regex = "1.3"
 regex-syntax = "0.6"
 rayon = "1.3"
-<<<<<<< HEAD
-rayon-cond = { version = "*", git = "https://github.com/n1t0/rayon-cond", rev = "c56e4f1ded0fcb92eac70e0533703bba3ca2983f" }
-=======
 rayon-cond = "0.1"
->>>>>>> fd316bdc
 serde = { version = "1.0", features = [ "derive" ] }
 serde_json = "1.0"
 clap = "2.33"
