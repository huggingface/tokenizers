--- conflicted
+++ resolved
@@ -54,11 +54,8 @@
     assert_eq!(encodings.get_ids(), ids);
     assert_eq!(encodings.get_tokens(), tokens);
 
-<<<<<<< HEAD
     let decoded = tokenizer.decode(ids, false, false).unwrap();
-=======
-    let decoded = tokenizer.decode(&ids, false).unwrap();
->>>>>>> 348ed70e
+
     assert_eq!(decoded, example);
 }
 
@@ -440,11 +437,8 @@
     println!("{:?}", output.get_tokens());
     // ["[CLS]", "welcome", "to", "the", "[UNK]", "tok", "##eni", "##zer", "##s", "library", ".", "[SEP]"]
 
-<<<<<<< HEAD
     let decoded = bert_tokenizer.decode(output.get_ids().to_vec(), true, false)?;
-=======
-    let decoded = bert_tokenizer.decode(output.get_ids(), true)?;
->>>>>>> 348ed70e
+
     println!("{}", decoded);
     // "welcome to the tok ##eni ##zer ##s library ."
     // END bert_test_decoding
@@ -460,11 +454,7 @@
     use tokenizers::decoders::wordpiece::WordPiece as WordPieceDecoder;
 
     bert_tokenizer.with_decoder(WordPieceDecoder::default());
-<<<<<<< HEAD
     let decoded = bert_tokenizer.decode(output.get_ids().to_vec(), true, false)?;
-=======
-    let decoded = bert_tokenizer.decode(output.get_ids(), true)?;
->>>>>>> 348ed70e
     // "welcome to the tokenizers library."
     // END bert_proper_decoding
     assert_eq!(decoded, "welcome to the tokenizers library.");
