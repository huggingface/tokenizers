[package]
name = "tokenizers-python"
version = "0.21.2-dev.0"
authors = ["Anthony MOI <m.anthony.moi@gmail.com>"]
edition = "2021"

[lib]
name = "tokenizers"
crate-type = ["cdylib"]

[dependencies]
rayon = "1.10"
serde = { version = "1.0", features = ["rc", "derive"] }
serde_json = "1.0"
libc = "0.2"
env_logger = "0.11"
<<<<<<< HEAD
pyo3 = { version = "0.24.2", features = ["abi3", "abi3-py39", "py-clone"] }
=======
pyo3 = { version = "0.24", features = ["abi3", "abi3-py39", "py-clone"] }
>>>>>>> 01f8bc83
numpy = "0.24"
ndarray = "0.16"
itertools = "0.12"

[dependencies.tokenizers]
path = "../../tokenizers"

[dev-dependencies]
tempfile = "3.10"
<<<<<<< HEAD
pyo3 = { version = "0.24.2", features = ["auto-initialize"] }
=======
pyo3 = { version = "0.24", features = ["auto-initialize"] }
>>>>>>> 01f8bc83

[features]
default = ["pyo3/extension-module"]<|MERGE_RESOLUTION|>--- conflicted
+++ resolved
@@ -14,11 +14,7 @@
 serde_json = "1.0"
 libc = "0.2"
 env_logger = "0.11"
-<<<<<<< HEAD
 pyo3 = { version = "0.24.2", features = ["abi3", "abi3-py39", "py-clone"] }
-=======
-pyo3 = { version = "0.24", features = ["abi3", "abi3-py39", "py-clone"] }
->>>>>>> 01f8bc83
 numpy = "0.24"
 ndarray = "0.16"
 itertools = "0.12"
@@ -28,11 +24,7 @@
 
 [dev-dependencies]
 tempfile = "3.10"
-<<<<<<< HEAD
 pyo3 = { version = "0.24.2", features = ["auto-initialize"] }
-=======
-pyo3 = { version = "0.24", features = ["auto-initialize"] }
->>>>>>> 01f8bc83
 
 [features]
 default = ["pyo3/extension-module"]