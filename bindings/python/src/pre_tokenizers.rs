use std::sync::{Arc, RwLock};

use pyo3::exceptions;
use pyo3::exceptions::PyException;
use pyo3::prelude::*;
use pyo3::types::*;
use serde::ser::SerializeStruct;
use serde::{Deserialize, Deserializer, Serialize, Serializer};

use tk::normalizer::SplitDelimiterBehavior;
use tk::pre_tokenizers::bert::BertPreTokenizer;
use tk::pre_tokenizers::byte_level::ByteLevel;
use tk::pre_tokenizers::delimiter::CharDelimiterSplit;
use tk::pre_tokenizers::digits::Digits;
use tk::pre_tokenizers::fixed_length::FixedLength;
use tk::pre_tokenizers::metaspace::{Metaspace, PrependScheme};
use tk::pre_tokenizers::punctuation::Punctuation;
use tk::pre_tokenizers::split::Split;
use tk::pre_tokenizers::unicode_scripts::UnicodeScripts;
use tk::pre_tokenizers::whitespace::{Whitespace, WhitespaceSplit};
use tk::pre_tokenizers::PreTokenizerWrapper;
use tk::tokenizer::Offsets;
use tk::{PreTokenizedString, PreTokenizer};
use tokenizers as tk;

use super::error::ToPyResult;
use super::utils::*;

/// Base class for all pre-tokenizers
///
/// This class is not supposed to be instantiated directly. Instead, any implementation of a
/// PreTokenizer will return an instance of this class when instantiated.
#[pyclass(
    dict,
    module = "tokenizers.pre_tokenizers",
    name = "PreTokenizer",
    subclass
)]
#[derive(Clone, Serialize, Deserialize)]
#[serde(transparent)]
pub struct PyPreTokenizer {
    pub(crate) pretok: PyPreTokenizerTypeWrapper,
}

impl PyPreTokenizer {
    #[allow(dead_code)]
    pub(crate) fn new(pretok: PyPreTokenizerTypeWrapper) -> Self {
        PyPreTokenizer { pretok }
    }

    pub(crate) fn get_as_subtype(&self, py: Python<'_>) -> PyResult<Py<PyAny>> {
        let base = self.clone();
        Ok(match self.pretok {
            PyPreTokenizerTypeWrapper::Sequence(_) => Py::new(py, (PySequence {}, base))?
                .into_any(),
            PyPreTokenizerTypeWrapper::Single(ref inner) => {
                match &*inner
                    .as_ref()
                    .read()
                    .map_err(|_| PyException::new_err("RwLock synchronisation primitive is poisoned, cannot get subtype of PyPreTokenizer"))?
                {
                    PyPreTokenizerWrapper::Custom(_) => {
                        Py::new(py, base)?.into_pyobject(py)?.into_any().into()
                    }
                    PyPreTokenizerWrapper::Wrapped(inner) => match inner {
                        PreTokenizerWrapper::Whitespace(_) => Py::new(py, (PyWhitespace {}, base))?
                            .into_any(),
                        PreTokenizerWrapper::Split(_) => Py::new(py, (PySplit {}, base))?
                            .into_any(),
                        PreTokenizerWrapper::Punctuation(_) => {
                            Py::new(py, (PyPunctuation {}, base))?
                                .into_any()
                        }
                        PreTokenizerWrapper::Sequence(_) => Py::new(py, (PySequence {}, base))?
                            .into_any(),
                        PreTokenizerWrapper::Metaspace(_) => Py::new(py, (PyMetaspace {}, base))?
                            .into_any(),
                        PreTokenizerWrapper::Delimiter(_) => {
                            Py::new(py, (PyCharDelimiterSplit {}, base))?
                                .into_any()
                        }
                        PreTokenizerWrapper::WhitespaceSplit(_) => {
                            Py::new(py, (PyWhitespaceSplit {}, base))?
                                .into_any()
                        }
                        PreTokenizerWrapper::ByteLevel(_) => Py::new(py, (PyByteLevel {}, base))?
                            .into_any(),
                        PreTokenizerWrapper::BertPreTokenizer(_) => {
                            Py::new(py, (PyBertPreTokenizer {}, base))?
                                .into_any()
                        }
                        PreTokenizerWrapper::Digits(_) => Py::new(py, (PyDigits {}, base))?
                            .into_any(),
                        PreTokenizerWrapper::UnicodeScripts(_) => {
                            Py::new(py, (PyUnicodeScripts {}, base))?
                                .into_any()
                        }
                        PreTokenizerWrapper::FixedLength(_) => {
                            Py::new(py, (PyFixedLength {}, base))?
                                .into_any()
                        }
                    },
                }
            }
        })
    }
}

impl PreTokenizer for PyPreTokenizer {
    fn pre_tokenize(&self, normalized: &mut PreTokenizedString) -> tk::Result<()> {
        self.pretok.pre_tokenize(normalized)
    }
}

#[pymethods]
impl PyPreTokenizer {
    #[staticmethod]
<<<<<<< HEAD
    #[pyo3(text_signature = "(pretok)")]
    fn custom(pretok: PyObject) -> Self {
=======
    fn custom(pretok: Py<PyAny>) -> Self {
>>>>>>> ebbc3c8d
        PyPreTokenizer {
            pretok: PyPreTokenizerWrapper::Custom(CustomPreTokenizer::new(pretok)).into(),
        }
    }

    fn __getstate__(&self, py: Python) -> PyResult<Py<PyAny>> {
        let data = serde_json::to_string(&self.pretok).map_err(|e| {
            exceptions::PyException::new_err(format!(
                "Error while attempting to pickle PreTokenizer: {e}"
            ))
        })?;
        Ok(PyBytes::new(py, data.as_bytes()).into())
    }

    fn __setstate__(&mut self, py: Python, state: Py<PyAny>) -> PyResult<()> {
        match state.extract::<&[u8]>(py) {
            Ok(s) => {
                let unpickled = serde_json::from_slice(s).map_err(|e| {
                    exceptions::PyException::new_err(format!(
                        "Error while attempting to unpickle PreTokenizer: {e}"
                    ))
                })?;
                self.pretok = unpickled;
                Ok(())
            }
            Err(e) => Err(e),
        }
    }

    /// Pre-tokenize a :class:`~tokenizers.PyPreTokenizedString` in-place
    ///
    /// This method allows to modify a :class:`~tokenizers.PreTokenizedString` to
    /// keep track of the pre-tokenization, and leverage the capabilities of the
    /// :class:`~tokenizers.PreTokenizedString`. If you just want to see the result of
    /// the pre-tokenization of a raw string, you can use
    /// :meth:`~tokenizers.pre_tokenizers.PreTokenizer.pre_tokenize_str`
    ///
    /// Args:
    ///     pretok (:class:`~tokenizers.PreTokenizedString):
    ///         The pre-tokenized string on which to apply this
    ///         :class:`~tokenizers.pre_tokenizers.PreTokenizer`
    #[pyo3(text_signature = "(self, pretok)")]
    fn pre_tokenize(&self, pretok: &mut PyPreTokenizedString) -> PyResult<()> {
        ToPyResult(self.pretok.pre_tokenize(&mut pretok.pretok)).into()
    }

    /// Pre tokenize the given string
    ///
    /// This method provides a way to visualize the effect of a
    /// :class:`~tokenizers.pre_tokenizers.PreTokenizer` but it does not keep track of the
    /// alignment, nor does it provide all the capabilities of the
    /// :class:`~tokenizers.PreTokenizedString`. If you need some of these, you can use
    /// :meth:`~tokenizers.pre_tokenizers.PreTokenizer.pre_tokenize`
    ///
    /// Args:
    ///     sequence (:obj:`str`):
    ///         A string to pre-tokeize
    ///
    /// Returns:
    ///     :obj:`List[Tuple[str, Offsets]]`:
    ///         A list of tuple with the pre-tokenized parts and their offsets
    #[pyo3(text_signature = "(self, sequence)")]
    fn pre_tokenize_str(&self, s: &str) -> PyResult<Vec<(String, Offsets)>> {
        let mut pretokenized = tk::tokenizer::PreTokenizedString::from(s);

        ToPyResult(self.pretok.pre_tokenize(&mut pretokenized)).into_py()?;

        Ok(pretokenized
            .get_splits(tk::OffsetReferential::Original, tk::OffsetType::Char)
            .into_iter()
            .map(|(s, o, _)| (s.to_owned(), o))
            .collect())
    }

    fn __repr__(&self) -> PyResult<String> {
        crate::utils::serde_pyo3::repr(self)
            .map_err(|e| exceptions::PyException::new_err(e.to_string()))
    }

    fn __str__(&self) -> PyResult<String> {
        crate::utils::serde_pyo3::to_string(self)
            .map_err(|e| exceptions::PyException::new_err(e.to_string()))
    }
}

macro_rules! getter {
    ($self: ident, $variant: ident, $($name: tt)+) => {{
        let super_ = $self.as_ref();
        if let PyPreTokenizerTypeWrapper::Single(ref single) = super_.pretok {
            if let PyPreTokenizerWrapper::Wrapped(PreTokenizerWrapper::$variant(ref pretok)) =
                *single.read().expect("RwLock synchronisation primitive is poisoned, cannot get subtype of PyPreTokenizer") {
                    pretok.$($name)+
                } else {
                    unreachable!()
                }
        } else {
            unreachable!()
        }
    }};
}

macro_rules! setter {
    ($self: ident, $variant: ident, $name: ident, $value: expr) => {{
        let super_ = $self.as_ref();
        if let PyPreTokenizerTypeWrapper::Single(ref single) = super_.pretok {
            if let PyPreTokenizerWrapper::Wrapped(PreTokenizerWrapper::$variant(ref mut pretok)) =
                *single.write().expect("RwLock synchronisation primitive is poisoned, cannot get subtype of PyPreTokenizer")
            {
                pretok.$name = $value;
            }
        }
    }};
    ($self: ident, $variant: ident, @$name: ident, $value: expr) => {{
        let super_ = $self.as_ref();
        if let PyPreTokenizerTypeWrapper::Single(ref single) = super_.pretok {
            if let PyPreTokenizerWrapper::Wrapped(PreTokenizerWrapper::$variant(ref mut pretok)) =
                *single.write().expect("RwLock synchronisation primitive is poisoned, cannot get subtype of PyPreTokenizer")
            {
                pretok.$name($value);
            }
        }
    }};
}

/// ByteLevel PreTokenizer
///
/// This pre-tokenizer takes care of replacing all bytes of the given string
/// with a corresponding representation, as well as splitting into words.
///
/// Args:
///     add_prefix_space (:obj:`bool`, `optional`, defaults to :obj:`True`):
///         Whether to add a space to the first word if there isn't already one. This
///         lets us treat `hello` exactly like `say hello`.
///     use_regex (:obj:`bool`, `optional`, defaults to :obj:`True`):
///         Set this to :obj:`False` to prevent this `pre_tokenizer` from using
///         the GPT2 specific regexp for spliting on whitespace.
#[pyclass(extends=PyPreTokenizer, module = "tokenizers.pre_tokenizers", name = "ByteLevel")]
pub struct PyByteLevel {}
#[pymethods]
impl PyByteLevel {
    #[getter]
    fn get_add_prefix_space(self_: PyRef<Self>) -> bool {
        getter!(self_, ByteLevel, add_prefix_space)
    }

    #[setter]
    fn set_add_prefix_space(self_: PyRef<Self>, add_prefix_space: bool) {
        setter!(self_, ByteLevel, add_prefix_space, add_prefix_space);
    }

    #[getter]
    fn get_use_regex(self_: PyRef<Self>) -> bool {
        getter!(self_, ByteLevel, use_regex)
    }

    #[setter]
    fn set_use_regex(self_: PyRef<Self>, use_regex: bool) {
        setter!(self_, ByteLevel, use_regex, use_regex);
    }

    #[getter]
    fn get_trim_offsets(self_: PyRef<Self>) -> bool {
        getter!(self_, ByteLevel, trim_offsets)
    }

    #[setter]
    fn set_trim_offsets(self_: PyRef<Self>, trim_offsets: bool) {
        setter!(self_, ByteLevel, trim_offsets, trim_offsets)
    }

    #[new]
    #[pyo3(
        signature = (add_prefix_space = true, trim_offsets = true, use_regex = true, **_kwargs),
        text_signature = "(self, add_prefix_space=True, trim_offsets=True, use_regex=True)"
    )]
    fn new(
        add_prefix_space: bool,
        trim_offsets: bool,
        use_regex: bool,
        _kwargs: Option<&Bound<'_, PyDict>>,
    ) -> (Self, PyPreTokenizer) {
        (
            PyByteLevel {},
            ByteLevel::default()
                .add_prefix_space(add_prefix_space)
                .trim_offsets(trim_offsets)
                .use_regex(use_regex)
                .into(),
        )
    }

    /// Returns the alphabet used by this PreTokenizer.
    ///
    /// Since the ByteLevel works as its name suggests, at the byte level, it
    /// encodes each byte value to a unique visible character. This means that there is a
    /// total of 256 different characters composing this alphabet.
    ///
    /// Returns:
    ///     :obj:`List[str]`: A list of characters that compose the alphabet
    #[staticmethod]
    #[pyo3(text_signature = "()")]
    fn alphabet() -> Vec<String> {
        ByteLevel::alphabet()
            .into_iter()
            .map(|c| c.to_string())
            .collect()
    }
}

/// This pre-tokenizer splits on word boundaries according to the `\w+|[^\w\s]+`
/// regex pattern. It splits on word characters or characters that aren't words or
/// whitespaces (punctuation such as hyphens, apostrophes, commas, etc.).
///
/// Example:
///     Use the `Whitespace` function as shown below::
///
///         ```python
///         from tokenizers.pre_tokenizers import Whitespace
///
///         pre_tokenizer = Whitespace()
///         text = "Hello, world! Let's try the Whitespace pre-tokenizer."
///         pre_tokenizer.pre_tokenize_str(text)
///         [('Hello', (0, 5)),
///          (',', (5, 6)),
///          ('world', (7, 12)),
///          ('!', (12, 13)),
///          ('Let', (14, 17)),
///          ("'", (17, 18)),
///          ('s', (18, 19)),
///          ('try', (20, 23)),
///          ('the', (24, 27)),
///          ('Whitespace', (28, 38)),
///          ('pre', (39, 42)),
///          ('-', (42, 43)),
///          ('tokenizer', (43, 52)),
///          ('.', (52, 53))]
///         ```
#[pyclass(extends=PyPreTokenizer, module = "tokenizers.pre_tokenizers", name = "Whitespace")]
pub struct PyWhitespace {}
#[pymethods]
impl PyWhitespace {
    #[new]
    #[pyo3(text_signature = "(self)")]
    fn new() -> (Self, PyPreTokenizer) {
        (PyWhitespace {}, Whitespace {}.into())
    }
}

/// This pre-tokenizer simply splits on the whitespace. Works like `.split()`
#[pyclass(extends=PyPreTokenizer, module = "tokenizers.pre_tokenizers", name = "WhitespaceSplit")]
pub struct PyWhitespaceSplit {}
#[pymethods]
impl PyWhitespaceSplit {
    #[new]
    #[pyo3(text_signature = "(self)")]
    fn new() -> (Self, PyPreTokenizer) {
        (PyWhitespaceSplit {}, WhitespaceSplit.into())
    }
}

/// Split PreTokenizer
///
/// This versatile pre-tokenizer splits using the provided pattern and
/// according to the provided behavior. The pattern can be inverted by
/// making use of the invert flag.
///
/// Args:
///     pattern (:obj:`str` or :class:`~tokenizers.Regex`):
///         A pattern used to split the string. Usually a string or a regex built with `tokenizers.Regex`.
///         If you want to use a regex pattern, it has to be wrapped around a `tokenizers.Regex`,
///         otherwise we consider is as a string pattern. For example `pattern="|"`
///         means you want to split on `|` (imagine a csv file for example), while
///         `pattern=tokenizers.Regex("1|2")` means you split on either '1' or '2'.
///     behavior (:class:`~tokenizers.SplitDelimiterBehavior`):
///         The behavior to use when splitting.
///         Choices: "removed", "isolated", "merged_with_previous", "merged_with_next",
///         "contiguous"
///
///     invert (:obj:`bool`, `optional`, defaults to :obj:`False`):
///         Whether to invert the pattern.
#[pyclass(extends=PyPreTokenizer, module = "tokenizers.pre_tokenizers", name = "Split")]
pub struct PySplit {}
#[pymethods]
impl PySplit {
    #[new]
    #[pyo3(signature = (pattern, behavior, invert = false), text_signature = "(self, pattern, behavior, invert=False)")]
    fn new(
        pattern: PyPattern,
        behavior: PySplitDelimiterBehavior,
        invert: bool,
    ) -> PyResult<(Self, PyPreTokenizer)> {
        Ok((
            PySplit {},
            ToPyResult(Split::new(pattern, behavior.into(), invert))
                .into_py()?
                .into(),
        ))
    }

    fn __getnewargs__<'p>(&self, py: Python<'p>) -> PyResult<Bound<'p, PyTuple>> {
        PyTuple::new(py, [" ", "removed"])
    }

    #[getter]
    fn get_pattern(_self: PyRef<Self>) -> PyResult<()> {
        Err(PyException::new_err("Cannot get pattern"))
    }

    #[setter]
    fn set_pattern(_self: PyRef<Self>, _pattern: PyPattern) -> PyResult<()> {
        Err(PyException::new_err(
            "Cannot set pattern, please instantiate a new split pattern instead",
        ))
    }

    #[getter]
    fn get_behavior(self_: PyRef<Self>) -> String {
        getter!(self_, Split, behavior).to_string().to_lowercase()
    }

    #[setter]
    fn set_behavior(self_: PyRef<Self>, behavior: String) -> PyResult<()> {
        let behavior = match behavior.as_ref() {
            "removed" => SplitDelimiterBehavior::Removed,
            "isolated" => SplitDelimiterBehavior::Isolated,
            "merged_with_previous" => SplitDelimiterBehavior::MergedWithPrevious,
            "merged_with_next" => SplitDelimiterBehavior::MergedWithNext,
            "contiguous" => SplitDelimiterBehavior::Contiguous,
            _ => {
                return Err(exceptions::PyValueError::new_err(
                    "Wrong value for SplitDelimiterBehavior, expected one of: \
                `removed, isolated, merged_with_previous, merged_with_next, contiguous`",
                ))
            }
        };
        setter!(self_, Split, behavior, behavior);
        Ok(())
    }

    #[getter]
    fn get_invert(self_: PyRef<Self>) -> bool {
        getter!(self_, Split, invert)
    }

    #[setter]
    fn set_invert(self_: PyRef<Self>, invert: bool) {
        setter!(self_, Split, invert, invert)
    }
}

/// This pre-tokenizer simply splits on the provided char. Works like `.split(delimiter)`
///
/// Args:
///     delimiter: str:
///         The delimiter char that will be used to split input
#[pyclass(extends=PyPreTokenizer, module = "tokenizers.pre_tokenizers", name = "CharDelimiterSplit")]
pub struct PyCharDelimiterSplit {}
#[pymethods]
impl PyCharDelimiterSplit {
    #[getter]
    fn get_delimiter(self_: PyRef<Self>) -> String {
        getter!(self_, Delimiter, delimiter.to_string())
    }

    #[setter]
    fn set_delimiter(self_: PyRef<Self>, delimiter: char) {
        setter!(self_, Delimiter, delimiter, delimiter);
    }

    #[new]
    #[pyo3(signature = (delimiter), text_signature = "(self, delimiter)")]
    pub fn new(delimiter: char) -> PyResult<(Self, PyPreTokenizer)> {
        Ok((
            PyCharDelimiterSplit {},
            CharDelimiterSplit::new(delimiter).into(),
        ))
    }

    fn __getnewargs__<'p>(&self, py: Python<'p>) -> PyResult<Bound<'p, PyTuple>> {
        PyTuple::new(py, [" "])
    }
}

/// BertPreTokenizer
///
/// This pre-tokenizer splits tokens on spaces, and also on punctuation.
/// Each occurrence of a punctuation character will be treated separately.
#[pyclass(extends=PyPreTokenizer, module = "tokenizers.pre_tokenizers", name = "BertPreTokenizer")]
pub struct PyBertPreTokenizer {}
#[pymethods]
impl PyBertPreTokenizer {
    #[new]
    #[pyo3(text_signature = "(self)")]
    fn new() -> (Self, PyPreTokenizer) {
        (PyBertPreTokenizer {}, BertPreTokenizer.into())
    }
}

/// This pre-tokenizer simply splits on punctuation as individual characters.
///
/// Args:
///     behavior (:class:`~tokenizers.SplitDelimiterBehavior`):
///         The behavior to use when splitting.
///         Choices: "removed", "isolated" (default), "merged_with_previous", "merged_with_next",
///         "contiguous"
#[pyclass(extends=PyPreTokenizer, module = "tokenizers.pre_tokenizers", name = "Punctuation")]
pub struct PyPunctuation {}
#[pymethods]
impl PyPunctuation {
    #[new]
    #[pyo3( signature = (behavior = PySplitDelimiterBehavior(SplitDelimiterBehavior::Isolated)), text_signature = "(self, behavior=\"isolated\")")]
    fn new(behavior: PySplitDelimiterBehavior) -> (Self, PyPreTokenizer) {
        (PyPunctuation {}, Punctuation::new(behavior.into()).into())
    }

    #[getter]
    fn get_behavior(self_: PyRef<Self>) -> String {
        getter!(self_, Punctuation, behavior)
            .to_string()
            .to_lowercase()
    }

    #[setter]
    fn set_behavior(self_: PyRef<Self>, behavior: String) -> PyResult<()> {
        let behavior = match behavior.as_ref() {
            "removed" => SplitDelimiterBehavior::Removed,
            "isolated" => SplitDelimiterBehavior::Isolated,
            "merged_with_previous" => SplitDelimiterBehavior::MergedWithPrevious,
            "merged_with_next" => SplitDelimiterBehavior::MergedWithNext,
            "contiguous" => SplitDelimiterBehavior::Contiguous,
            _ => {
                return Err(exceptions::PyValueError::new_err(
                    "Wrong value for SplitDelimiterBehavior, expected one of: \
                `removed, isolated, merged_with_previous, merged_with_next, contiguous`",
                ))
            }
        };
        setter!(self_, Punctuation, behavior, behavior);
        Ok(())
    }
}

/// This pre-tokenizer composes other pre_tokenizers and applies them in sequence
#[pyclass(extends=PyPreTokenizer, module = "tokenizers.pre_tokenizers", name = "Sequence")]
pub struct PySequence {}
#[pymethods]
impl PySequence {
    #[new]
    #[pyo3(text_signature = "(self, pretokenizers)")]
    fn new(pre_tokenizers: &Bound<'_, PyList>) -> PyResult<(Self, PyPreTokenizer)> {
        let mut sequence = Vec::with_capacity(pre_tokenizers.len());
        for n in pre_tokenizers.iter() {
            let pretokenizer: PyRef<PyPreTokenizer> = n.extract()?;
            match &pretokenizer.pretok {
                PyPreTokenizerTypeWrapper::Sequence(inner) => {
                    sequence.extend(inner.iter().cloned())
                }
                PyPreTokenizerTypeWrapper::Single(inner) => sequence.push(inner.clone()),
            }
        }
        Ok((
            PySequence {},
            PyPreTokenizer::new(PyPreTokenizerTypeWrapper::Sequence(sequence)),
        ))
    }

    fn __getnewargs__<'p>(&self, py: Python<'p>) -> PyResult<Bound<'p, PyTuple>> {
        PyTuple::new(py, [PyList::empty(py)])
    }

    fn __getitem__(self_: PyRef<'_, Self>, py: Python<'_>, index: usize) -> PyResult<Py<PyAny>> {
        match &self_.as_ref().pretok {
            PyPreTokenizerTypeWrapper::Sequence(inner) => match inner.get(index) {
                Some(item) => PyPreTokenizer::new(PyPreTokenizerTypeWrapper::Single(item.clone()))
                    .get_as_subtype(py),
                _ => Err(PyErr::new::<pyo3::exceptions::PyIndexError, _>(
                    "Index not found",
                )),
            },
            _ => Err(PyErr::new::<pyo3::exceptions::PyIndexError, _>(
                "This processor is not a Sequence, it does not support __getitem__",
            )),
        }
    }

    fn __setitem__(self_: PyRef<'_, Self>, index: usize, value: Bound<'_, PyAny>) -> PyResult<()> {
        let pretok: PyPreTokenizer = value.extract()?;
        let PyPreTokenizerTypeWrapper::Single(pretok) = pretok.pretok else {
            return Err(PyException::new_err(
                "pre tokenizer should not be a sequence",
            ));
        };
        match &self_.as_ref().pretok {
            PyPreTokenizerTypeWrapper::Sequence(inner) => match inner.get(index) {
                Some(item) => {
                    *item
                        .write()
                        .map_err(|_| PyException::new_err("RwLock synchronisation primitive is poisoned, cannot get subtype of PyPreTokenizer"))? = (*pretok
                        .read()
                        .map_err(|_| PyException::new_err("RwLock synchronisation primitive is poisoned, cannot get subtype of PyPreTokenizer"))?)
                    .clone();
                }
                _ => {
                    return Err(PyErr::new::<pyo3::exceptions::PyIndexError, _>(
                        "Index not found",
                    ))
                }
            },
            PyPreTokenizerTypeWrapper::Single(_) => {
                return Err(PyException::new_err("pre tokenizer is not a sequence"))
            }
        };
        Ok(())
    }
}

pub(crate) fn from_string(string: String) -> Result<PrependScheme, PyErr> {
    let scheme = match string.as_str() {
        "first" => PrependScheme::First,
        "never" => PrependScheme::Never,
        "always" => PrependScheme::Always,
        _ => {
            return Err(exceptions::PyValueError::new_err(format!(
                "{string} is an unknown variant, should be one of ['first', 'never', 'always']"
            )));
        }
    };
    Ok(scheme)
}

/// Metaspace pre-tokenizer
///
/// This pre-tokenizer replaces any whitespace by the provided replacement character.
/// It then tries to split on these spaces.
///
/// Args:
///     replacement (:obj:`str`, `optional`, defaults to :obj:`▁`):
///         The replacement character. Must be exactly one character. By default we
///         use the `▁` (U+2581) meta symbol (Same as in SentencePiece).
///
///     prepend_scheme (:obj:`str`, `optional`, defaults to :obj:`"always"`):
///         Whether to add a space to the first word if there isn't already one. This
///         lets us treat `hello` exactly like `say hello`.
///         Choices: "always", "never", "first". First means the space is only added on the first
///         token (relevant when special tokens are used or other pre_tokenizer are used).
///
#[pyclass(extends=PyPreTokenizer, module = "tokenizers.pre_tokenizers", name = "Metaspace")]
pub struct PyMetaspace {}
#[pymethods]
impl PyMetaspace {
    #[getter]
    fn get_replacement(self_: PyRef<Self>) -> String {
        getter!(self_, Metaspace, get_replacement().to_string())
    }

    #[setter]
    fn set_replacement(self_: PyRef<Self>, replacement: char) {
        setter!(self_, Metaspace, @set_replacement, replacement);
    }

    #[getter]
    fn get_split(self_: PyRef<Self>) -> bool {
        getter!(self_, Metaspace, get_split())
    }

    #[setter]
    fn set_split(self_: PyRef<Self>, split: bool) {
        setter!(self_, Metaspace, @set_split, split);
    }

    #[getter]
    fn get_prepend_scheme(self_: PyRef<Self>) -> String {
        // Assuming Metaspace has a method to get the prepend_scheme as a string
        getter!(self_, Metaspace, get_prepend_scheme()).to_string()
    }

    #[setter]
    fn set_prepend_scheme(self_: PyRef<Self>, prepend_scheme: String) -> PyResult<()> {
        let scheme = from_string(prepend_scheme)?;
        setter!(self_, Metaspace, @set_prepend_scheme, scheme);
        Ok(())
    }

    #[new]
    #[pyo3(signature = (replacement = '▁', prepend_scheme=String::from("always"), split=true), text_signature = "(self, replacement=\"_\", prepend_scheme=\"always\", split=True)")]
    fn new(
        replacement: char,
        prepend_scheme: String,
        split: bool,
    ) -> PyResult<(Self, PyPreTokenizer)> {
        // Create a new Metaspace instance
        let prepend_scheme = from_string(prepend_scheme)?;
        let new_instance: Metaspace = Metaspace::new(replacement, prepend_scheme, split);
        Ok((PyMetaspace {}, new_instance.into()))
    }
}

/// This pre-tokenizer simply splits using the digits in separate tokens
///
/// Args:
///     individual_digits (:obj:`bool`, `optional`, defaults to :obj:`False`):
///         If set to True, digits will each be separated as follows::
///
///             "Call 123 please" -> "Call ", "1", "2", "3", " please"
///
///         If set to False, digits will grouped as follows::
///
///             "Call 123 please" -> "Call ", "123", " please"
#[pyclass(extends=PyPreTokenizer, module = "tokenizers.pre_tokenizers", name = "Digits")]
pub struct PyDigits {}
#[pymethods]
impl PyDigits {
    #[getter]
    fn get_individual_digits(self_: PyRef<Self>) -> bool {
        getter!(self_, Digits, individual_digits)
    }

    #[setter]
    fn set_individual_digits(self_: PyRef<Self>, individual_digits: bool) {
        setter!(self_, Digits, individual_digits, individual_digits);
    }

    #[new]
    #[pyo3(signature = (individual_digits = false), text_signature = "(self, individual_digits=False)")]
    fn new(individual_digits: bool) -> (Self, PyPreTokenizer) {
        (PyDigits {}, Digits::new(individual_digits).into())
    }
}

/// This pre-tokenizer splits the text into fixed length chunks as used
/// [here](https://www.biorxiv.org/content/10.1101/2023.01.11.523679v1.full)
///
/// Args:
///     length (:obj:`int`, `optional`, defaults to :obj:`5`):
///         The length of the chunks to split the text into.
///
///         Strings are split on the character level rather than the byte level to avoid
///         splitting unicode characters consisting of multiple bytes.
#[pyclass(extends=PyPreTokenizer, module = "tokenizers.pre_tokenizers", name = "FixedLength")]
pub struct PyFixedLength {}
#[pymethods]
impl PyFixedLength {
    #[getter]
    fn get_length(self_: PyRef<Self>) -> usize {
        getter!(self_, FixedLength, length)
    }

    #[setter]
    fn set_length(self_: PyRef<Self>, length: usize) {
        setter!(self_, FixedLength, length, length);
    }

    #[new]
    #[pyo3(signature = (length = 5), text_signature = "(self, length=5)")]
    fn new(length: usize) -> (Self, PyPreTokenizer) {
        (PyFixedLength {}, FixedLength::new(length).into())
    }
}

/// This pre-tokenizer splits on characters that belong to different language family
/// It roughly follows https://github.com/google/sentencepiece/blob/master/data/Scripts.txt
/// Actually Hiragana and Katakana are fused with Han, and 0x30FC is Han too.
/// This mimicks SentencePiece Unigram implementation.
#[pyclass(extends=PyPreTokenizer, module = "tokenizers.pre_tokenizers", name = "UnicodeScripts")]
pub struct PyUnicodeScripts {}
#[pymethods]
impl PyUnicodeScripts {
    #[new]
    #[pyo3(text_signature = "(self)")]
    fn new() -> (Self, PyPreTokenizer) {
        (PyUnicodeScripts {}, UnicodeScripts::new().into())
    }
}

#[derive(Clone)]
pub(crate) struct CustomPreTokenizer {
    inner: Py<PyAny>,
}

impl CustomPreTokenizer {
    pub fn new(inner: Py<PyAny>) -> Self {
        Self { inner }
    }
}

impl tk::tokenizer::PreTokenizer for CustomPreTokenizer {
    fn pre_tokenize(&self, sentence: &mut PreTokenizedString) -> tk::Result<()> {
        Python::attach(|py| {
            let pretok = PyPreTokenizedStringRefMut::new(sentence);
            let py_pretok = self.inner.bind(py);
            py_pretok.call_method("pre_tokenize", (pretok.get().clone(),), None)?;
            Ok(())
        })
    }
}

impl Serialize for CustomPreTokenizer {
    fn serialize<S>(&self, _serializer: S) -> Result<S::Ok, S::Error>
    where
        S: Serializer,
    {
        Err(serde::ser::Error::custom(
            "Custom PreTokenizer cannot be serialized",
        ))
    }
}

impl<'de> Deserialize<'de> for CustomPreTokenizer {
    fn deserialize<D>(_deserializer: D) -> Result<Self, D::Error>
    where
        D: Deserializer<'de>,
    {
        Err(serde::de::Error::custom(
            "Custom PreTokenizer cannot be deserialized",
        ))
    }
}

#[derive(Clone, Deserialize)]
#[serde(untagged)]
pub(crate) enum PyPreTokenizerWrapper {
    Custom(CustomPreTokenizer),
    Wrapped(PreTokenizerWrapper),
}

impl Serialize for PyPreTokenizerWrapper {
    fn serialize<S>(&self, serializer: S) -> Result<<S as Serializer>::Ok, <S as Serializer>::Error>
    where
        S: Serializer,
    {
        match self {
            PyPreTokenizerWrapper::Wrapped(inner) => inner.serialize(serializer),
            PyPreTokenizerWrapper::Custom(inner) => inner.serialize(serializer),
        }
    }
}

#[derive(Clone)]
pub(crate) enum PyPreTokenizerTypeWrapper {
    Sequence(Vec<Arc<RwLock<PyPreTokenizerWrapper>>>),
    Single(Arc<RwLock<PyPreTokenizerWrapper>>),
}

impl<'de> Deserialize<'de> for PyPreTokenizerTypeWrapper {
    fn deserialize<D>(deserializer: D) -> Result<Self, D::Error>
    where
        D: Deserializer<'de>,
    {
        let wrapper = PreTokenizerWrapper::deserialize(deserializer)?;
        let py_wrapper: PyPreTokenizerWrapper = wrapper.into();
        Ok(py_wrapper.into())
    }
}

impl Serialize for PyPreTokenizerTypeWrapper {
    fn serialize<S>(&self, serializer: S) -> Result<S::Ok, S::Error>
    where
        S: Serializer,
    {
        match self {
            PyPreTokenizerTypeWrapper::Sequence(seq) => {
                let mut ser = serializer.serialize_struct("Sequence", 2)?;
                ser.serialize_field("type", "Sequence")?;
                ser.serialize_field("pretokenizers", seq)?;
                ser.end()
            }
            PyPreTokenizerTypeWrapper::Single(inner) => inner.serialize(serializer),
        }
    }
}

impl<I> From<I> for PyPreTokenizerWrapper
where
    I: Into<PreTokenizerWrapper>,
{
    fn from(pretok: I) -> Self {
        PyPreTokenizerWrapper::Wrapped(pretok.into())
    }
}

impl<I> From<I> for PyPreTokenizerTypeWrapper
where
    I: Into<PyPreTokenizerWrapper>,
{
    fn from(pretok: I) -> Self {
        let pretok = pretok.into();
        match pretok {
            PyPreTokenizerWrapper::Wrapped(PreTokenizerWrapper::Sequence(seq)) => {
                PyPreTokenizerTypeWrapper::Sequence(
                    seq.into_iter()
                        .map(|e| Arc::new(RwLock::new(PyPreTokenizerWrapper::Wrapped(e.clone()))))
                        .collect(),
                )
            }
            _ => PyPreTokenizerTypeWrapper::Single(Arc::new(RwLock::new(pretok))),
        }
    }
}

impl<I> From<I> for PyPreTokenizer
where
    I: Into<PreTokenizerWrapper>,
{
    fn from(pretok: I) -> Self {
        PyPreTokenizer {
            pretok: pretok.into().into(),
        }
    }
}

impl PreTokenizer for PyPreTokenizerTypeWrapper {
    fn pre_tokenize(&self, pretok: &mut PreTokenizedString) -> tk::Result<()> {
        match self {
            PyPreTokenizerTypeWrapper::Single(inner) => inner
                .read()
                .map_err(|_| PyException::new_err("RwLock synchronisation primitive is poisoned, cannot get subtype of PyPreTokenizer"))?
                .pre_tokenize(pretok),
            PyPreTokenizerTypeWrapper::Sequence(inner) => inner.iter().try_for_each(|n| {
                n.read()
                    .map_err(|_| PyException::new_err("RwLock synchronisation primitive is poisoned, cannot get subtype of PyPreTokenizer"))?
                    .pre_tokenize(pretok)
            }),
        }
    }
}

impl PreTokenizer for PyPreTokenizerWrapper {
    fn pre_tokenize(&self, pretok: &mut PreTokenizedString) -> tk::Result<()> {
        match self {
            PyPreTokenizerWrapper::Wrapped(inner) => inner.pre_tokenize(pretok),
            PyPreTokenizerWrapper::Custom(inner) => inner.pre_tokenize(pretok),
        }
    }
}

/// PreTokenizers Module
#[pymodule]
pub fn pre_tokenizers(m: &Bound<'_, PyModule>) -> PyResult<()> {
    m.add_class::<PyPreTokenizer>()?;
    m.add_class::<PyByteLevel>()?;
    m.add_class::<PyWhitespace>()?;
    m.add_class::<PyWhitespaceSplit>()?;
    m.add_class::<PySplit>()?;
    m.add_class::<PyBertPreTokenizer>()?;
    m.add_class::<PyMetaspace>()?;
    m.add_class::<PyCharDelimiterSplit>()?;
    m.add_class::<PyPunctuation>()?;
    m.add_class::<PySequence>()?;
    m.add_class::<PyDigits>()?;
    m.add_class::<PyUnicodeScripts>()?;
    m.add_class::<PyFixedLength>()?;
    Ok(())
}

#[cfg(test)]
mod test {
    use pyo3::prelude::*;
    use tk::pre_tokenizers::sequence::Sequence;
    use tk::pre_tokenizers::whitespace::{Whitespace, WhitespaceSplit};
    use tk::pre_tokenizers::PreTokenizerWrapper;

    use crate::pre_tokenizers::{
        CustomPreTokenizer, PyPreTokenizer, PyPreTokenizerTypeWrapper, PyPreTokenizerWrapper,
    };

    #[test]
    fn get_subtype() {
        Python::attach(|py| {
            let py_norm = PyPreTokenizer::new(Whitespace {}.into());
            let py_wsp = py_norm.get_as_subtype(py).unwrap();
            assert_eq!("Whitespace", py_wsp.bind(py).get_type().qualname().unwrap());
        })
    }

    #[test]
    fn serialize() {
        let py_wrapped: PyPreTokenizerWrapper = Whitespace {}.into();
        let py_ser = serde_json::to_string(&py_wrapped).unwrap();
        let rs_wrapped = PreTokenizerWrapper::Whitespace(Whitespace {});
        let rs_ser = serde_json::to_string(&rs_wrapped).unwrap();
        assert_eq!(py_ser, rs_ser);
        let py_pretok: PyPreTokenizer = serde_json::from_str(&rs_ser).unwrap();
        match py_pretok.pretok {
            PyPreTokenizerTypeWrapper::Single(inner) => match *inner.as_ref().read().unwrap() {
                PyPreTokenizerWrapper::Wrapped(PreTokenizerWrapper::Whitespace(_)) => {}
                _ => panic!("Expected Whitespace"),
            },
            _ => panic!("Expected wrapped, not custom."),
        }

        let py_seq: PyPreTokenizerWrapper =
            Sequence::new(vec![Whitespace {}.into(), WhitespaceSplit.into()]).into();
        let py_wrapper_ser = serde_json::to_string(&py_seq).unwrap();
        let rs_wrapped = PreTokenizerWrapper::Sequence(Sequence::new(vec![
            Whitespace {}.into(),
            WhitespaceSplit.into(),
        ]));
        let rs_ser = serde_json::to_string(&rs_wrapped).unwrap();
        assert_eq!(py_wrapper_ser, rs_ser);

        let py_seq = PyPreTokenizer::new(py_seq.into());
        let py_ser = serde_json::to_string(&py_seq).unwrap();
        assert_eq!(py_wrapper_ser, py_ser);

        let obj = Python::attach(|py| {
            let py_wsp = PyPreTokenizer::new(Whitespace {}.into());
            Py::new(py, py_wsp).unwrap().into_any()
        });
        let py_seq: PyPreTokenizerWrapper =
            PyPreTokenizerWrapper::Custom(CustomPreTokenizer::new(obj));
        assert!(serde_json::to_string(&py_seq).is_err());
    }
}<|MERGE_RESOLUTION|>--- conflicted
+++ resolved
@@ -115,12 +115,8 @@
 #[pymethods]
 impl PyPreTokenizer {
     #[staticmethod]
-<<<<<<< HEAD
     #[pyo3(text_signature = "(pretok)")]
-    fn custom(pretok: PyObject) -> Self {
-=======
     fn custom(pretok: Py<PyAny>) -> Self {
->>>>>>> ebbc3c8d
         PyPreTokenizer {
             pretok: PyPreTokenizerWrapper::Custom(CustomPreTokenizer::new(pretok)).into(),
         }
