use std::convert::TryInto;
use std::sync::Arc;
use std::sync::RwLock;

use crate::encoding::PyEncoding;
use crate::error::ToPyResult;
use pyo3::exceptions;
use pyo3::exceptions::PyException;
use pyo3::prelude::*;
use pyo3::types::*;
use serde::ser::SerializeStruct;
use serde::Deserializer;
use serde::Serializer;
use serde::{Deserialize, Serialize};
use tk::processors::bert::BertProcessing;
use tk::processors::byte_level::ByteLevel;
use tk::processors::roberta::RobertaProcessing;
use tk::processors::template::{SpecialToken, Template};
use tk::processors::PostProcessorWrapper;
use tk::{Encoding, PostProcessor};
use tokenizers as tk;

/// Base class for all post-processors
///
/// This class is not supposed to be instantiated directly. Instead, any implementation of
/// a PostProcessor will return an instance of this class when instantiated.
#[pyclass(
    dict,
    module = "tokenizers.processors",
    name = "PostProcessor",
    subclass
)]
#[derive(Clone, Deserialize, Serialize)]
#[serde(transparent)]
pub struct PyPostProcessor {
    processor: PyPostProcessorTypeWrapper,
}

impl<I> From<I> for PyPostProcessor
where
    I: Into<PostProcessorWrapper>,
{
    fn from(processor: I) -> Self {
        PyPostProcessor {
            processor: processor.into().into(),
        }
    }
}

impl PyPostProcessor {
    pub(crate) fn new(processor: PyPostProcessorTypeWrapper) -> Self {
        PyPostProcessor { processor }
    }

    pub(crate) fn get_as_subtype(&self, py: Python<'_>) -> PyResult<PyObject> {
        let base = self.clone();
        Ok(
            match self.processor {
                PyPostProcessorTypeWrapper::Sequence(_) => Py::new(py, (PySequence {}, base))?
                .into_pyobject(py)?
                .into_any()
                .into(),
                PyPostProcessorTypeWrapper::Single(ref inner) => {

            match &*inner.read().map_err(|_| {
                PyException::new_err("RwLock synchronisation primitive is poisoned, cannot get subtype of PyPostProcessor")
            })? {
                PostProcessorWrapper::ByteLevel(_) => Py::new(py, (PyByteLevel {}, base))?
                    .into_pyobject(py)?
                    .into_any()
                    .into(),
                PostProcessorWrapper::Bert(_) => Py::new(py, (PyBertProcessing {}, base))?
                    .into_pyobject(py)?
                    .into_any()
                    .into(),
                PostProcessorWrapper::Roberta(_) => Py::new(py, (PyRobertaProcessing {}, base))?
                    .into_pyobject(py)?
                    .into_any()
                    .into(),
                PostProcessorWrapper::Template(_) => Py::new(py, (PyTemplateProcessing {}, base))?
                    .into_pyobject(py)?
                    .into_any()
                    .into(),
                PostProcessorWrapper::Sequence(_) => Py::new(py, (PySequence {}, base))?
                    .into_pyobject(py)?
                    .into_any()
                    .into(),
            }
                }
            }
        )
    }
}

impl PostProcessor for PyPostProcessor {
    // TODO: update signature to `tk::Result<usize>`
    fn added_tokens(&self, is_pair: bool) -> usize {
        self.processor.added_tokens(is_pair)
    }

    fn process_encodings(
        &self,
        encodings: Vec<Encoding>,
        add_special_tokens: bool,
    ) -> tk::Result<Vec<Encoding>> {
        self.processor
            .process_encodings(encodings, add_special_tokens)
    }
}

#[pymethods]
impl PyPostProcessor {
    fn __getstate__(&self, py: Python) -> PyResult<PyObject> {
        let data = serde_json::to_string(&self.processor).map_err(|e| {
            exceptions::PyException::new_err(format!(
                "Error while attempting to pickle PostProcessor: {e}"
            ))
        })?;
        Ok(PyBytes::new(py, data.as_bytes()).into())
    }

    fn __setstate__(&mut self, py: Python, state: PyObject) -> PyResult<()> {
        match state.extract::<&[u8]>(py) {
            Ok(s) => {
                self.processor = serde_json::from_slice(s).map_err(|e| {
                    exceptions::PyException::new_err(format!(
                        "Error while attempting to unpickle PostProcessor: {e}"
                    ))
                })?;
                Ok(())
            }
            Err(e) => Err(e),
        }
    }

    /// Return the number of special tokens that would be added for single/pair sentences.
    ///
    /// Args:
    ///     is_pair (:obj:`bool`):
    ///         Whether the input would be a pair of sequences
    ///
    /// Returns:
    ///     :obj:`int`: The number of tokens to add
    #[pyo3(text_signature = "(self, is_pair)")]
    fn num_special_tokens_to_add(&self, is_pair: bool) -> PyResult<usize> {
        Ok(self.processor.added_tokens(is_pair))
    }

    /// Post-process the given encodings, generating the final one
    ///
    /// Args:
    ///     encoding (:class:`~tokenizers.Encoding`):
    ///         The encoding for the first sequence
    ///
    ///     pair (:class:`~tokenizers.Encoding`, `optional`):
    ///         The encoding for the pair sequence
    ///
    ///     add_special_tokens (:obj:`bool`):
    ///         Whether to add the special tokens
    ///
    /// Return:
    ///     :class:`~tokenizers.Encoding`: The final encoding
    #[pyo3(signature = (encoding, pair = None, add_special_tokens = true))]
    #[pyo3(text_signature = "(self, encoding, pair=None, add_special_tokens=True)")]
    fn process(
        &self,
        encoding: &PyEncoding,
        pair: Option<&PyEncoding>,
        add_special_tokens: bool,
    ) -> PyResult<PyEncoding> {
        let final_encoding = ToPyResult(self.processor.process(
            encoding.encoding.clone(),
            pair.map(|e| e.encoding.clone()),
            add_special_tokens,
        ))
        .into_py()?;
        Ok(final_encoding.into())
    }

    fn __repr__(&self) -> PyResult<String> {
        crate::utils::serde_pyo3::repr(self)
            .map_err(|e| exceptions::PyException::new_err(e.to_string()))
    }

    fn __str__(&self) -> PyResult<String> {
        crate::utils::serde_pyo3::to_string(self)
            .map_err(|e| exceptions::PyException::new_err(e.to_string()))
    }
}

macro_rules! getter {
    ($self: ident, $variant: ident, $($name: tt)+) => {{
        let super_ = $self.as_ref();
        if let PyPostProcessorTypeWrapper::Single(ref single) = super_.processor {
            if let PostProcessorWrapper::$variant(ref post) = *single.read().expect(
                "RwLock synchronisation primitive is poisoned, cannot get subtype of PyPostProcessor"
            ) {
                post.$($name)+
            } else {
                unreachable!()
            }
        } else {
            unreachable!()
        }
    }};
}

macro_rules! setter {
    ($self: ident, $variant: ident, $name: ident, $value: expr) => {{
        let super_ = $self.as_ref();
        if let PyPostProcessorTypeWrapper::Single(ref single) = super_.processor {
        if let PostProcessorWrapper::$variant(ref mut post) = *single.write().expect(
            "RwLock synchronisation primitive is poisoned, cannot get subtype of PyPostProcessor",
        ) {
            post.$name = $value;
        }
        }
    }};
    ($self: ident, $variant: ident, @$name: ident, $value: expr) => {{
        let super_ = $self.as_ref();
        if let PyPostProcessorTypeWrapper::Single(ref single) = super_.processor {
        if let PostProcessorWrapper::$variant(ref mut post) = *single.write().expect(
            "RwLock synchronisation primitive is poisoned, cannot get subtype of PyPostProcessor",
        ) {
            post.$name($value);
        }
        }
    };};
}

#[derive(Clone)]
pub(crate) enum PyPostProcessorTypeWrapper {
    Sequence(Vec<Arc<RwLock<PostProcessorWrapper>>>),
    Single(Arc<RwLock<PostProcessorWrapper>>),
}

impl PostProcessor for PyPostProcessorTypeWrapper {
    fn added_tokens(&self, is_pair: bool) -> usize {
        match self {
            PyPostProcessorTypeWrapper::Single(inner) => inner
                .read()
                .expect("RwLock synchronisation primitive is poisoned, cannot get subtype of PyPostProcessor")
                .added_tokens(is_pair),
            PyPostProcessorTypeWrapper::Sequence(inner) => inner.iter().map(|p| {
                p.read()
                    .expect("RwLock synchronisation primitive is poisoned, cannot get subtype of PyPostProcessor")
                    .added_tokens(is_pair)
            }).sum::<usize>(),
        }
    }

    fn process_encodings(
        &self,
        mut encodings: Vec<Encoding>,
        add_special_tokens: bool,
    ) -> tk::Result<Vec<Encoding>> {
        match self {
            PyPostProcessorTypeWrapper::Single(inner) => inner
                .read()
                .map_err(|_| PyException::new_err("RwLock synchronisation primitive is poisoned, cannot get subtype of PyPreTokenizer"))?
                .process_encodings(encodings, add_special_tokens),
            PyPostProcessorTypeWrapper::Sequence(inner) => {
                for processor in inner.iter() {
                    encodings = processor
                        .read()
                        .map_err(|_| PyException::new_err("RwLock synchronisation primitive is poisoned, cannot get subtype of PyPreTokenizer"))?
                        .process_encodings(encodings, add_special_tokens)?;
                }
        Ok(encodings)
            },
        }
    }
}

impl<'de> Deserialize<'de> for PyPostProcessorTypeWrapper {
    fn deserialize<D>(deserializer: D) -> Result<Self, D::Error>
    where
        D: Deserializer<'de>,
    {
        let wrapper = PostProcessorWrapper::deserialize(deserializer)?;
        Ok(wrapper.into())
    }
}

impl Serialize for PyPostProcessorTypeWrapper {
    fn serialize<S>(&self, serializer: S) -> Result<S::Ok, S::Error>
    where
        S: Serializer,
    {
        match self {
            PyPostProcessorTypeWrapper::Sequence(seq) => {
                let mut ser = serializer.serialize_struct("Sequence", 2)?;
                ser.serialize_field("type", "Sequence")?;
                ser.serialize_field("processors", seq)?;
                ser.end()
            }
            PyPostProcessorTypeWrapper::Single(inner) => inner.serialize(serializer),
        }
    }
}

impl<I> From<I> for PyPostProcessorTypeWrapper
where
    I: Into<PostProcessorWrapper>,
{
    fn from(processor: I) -> Self {
        let processor = processor.into();
        match processor {
            PostProcessorWrapper::Sequence(seq) => PyPostProcessorTypeWrapper::Sequence(
                seq.into_iter().map(|p| Arc::new(RwLock::new(p))).collect(),
            ),
            _ => PyPostProcessorTypeWrapper::Single(Arc::new(RwLock::new(processor.clone()))),
        }
    }
}

/// This post-processor takes care of adding the special tokens needed by
/// a Bert model:
///
///     - a SEP token
///     - a CLS token
///
/// Args:
///     sep (:obj:`Tuple[str, int]`):
///         A tuple with the string representation of the SEP token, and its id
///
///     cls (:obj:`Tuple[str, int]`):
///         A tuple with the string representation of the CLS token, and its id
#[pyclass(extends=PyPostProcessor, module = "tokenizers.processors", name = "BertProcessing")]
pub struct PyBertProcessing {}
#[pymethods]
impl PyBertProcessing {
    #[new]
    #[pyo3(text_signature = "(self, sep, cls)")]
    fn new(sep: (String, u32), cls: (String, u32)) -> (Self, PyPostProcessor) {
        (PyBertProcessing {}, BertProcessing::new(sep, cls).into())
    }

    fn __getnewargs__<'p>(&self, py: Python<'p>) -> PyResult<Bound<'p, PyTuple>> {
        PyTuple::new(py, [("", 0), ("", 0)])
    }

    #[getter]
    fn get_sep(self_: PyRef<'_, Self>) -> Result<Bound<'_, PyTuple>, PyErr> {
        let py = self_.py();
        let (tok, id) = getter!(self_, Bert, get_sep_copy());
        PyTuple::new(
            py,
            Vec::<PyObject>::from([tok.into_pyobject(py)?.into(), id.into_pyobject(py)?.into()]),
        )
    }

    #[setter]
    fn set_sep(self_: PyRef<Self>, sep: Bound<'_, PyTuple>) -> PyResult<()> {
        let sep = sep.extract()?;
        setter!(self_, Bert, sep, sep);
        Ok(())
    }

    #[getter]
    fn get_cls(self_: PyRef<'_, Self>) -> Result<Bound<'_, PyTuple>, PyErr> {
        let py = self_.py();
        let (tok, id) = getter!(self_, Bert, get_cls_copy());
        PyTuple::new(
            py,
            Vec::<PyObject>::from([tok.into_pyobject(py)?.into(), id.into_pyobject(py)?.into()]),
        )
    }

    #[setter]
    fn set_cls(self_: PyRef<Self>, cls: Bound<'_, PyTuple>) -> PyResult<()> {
        let cls = cls.extract()?;
        setter!(self_, Bert, cls, cls);
        Ok(())
    }
}

/// This post-processor takes care of adding the special tokens needed by
/// a Roberta model:
///
///     - a SEP token
///     - a CLS token
///
/// It also takes care of trimming the offsets.
/// By default, the ByteLevel BPE might include whitespaces in the produced tokens. If you don't
/// want the offsets to include these whitespaces, then this PostProcessor should be initialized
/// with :obj:`trim_offsets=True`
///
/// Args:
///     sep (:obj:`Tuple[str, int]`):
///         A tuple with the string representation of the SEP token, and its id
///
///     cls (:obj:`Tuple[str, int]`):
///         A tuple with the string representation of the CLS token, and its id
///
///     trim_offsets (:obj:`bool`, `optional`, defaults to :obj:`True`):
///         Whether to trim the whitespaces from the produced offsets.
///
///     add_prefix_space (:obj:`bool`, `optional`, defaults to :obj:`True`):
///         Whether the add_prefix_space option was enabled during pre-tokenization. This
///         is relevant because it defines the way the offsets are trimmed out.
#[pyclass(extends=PyPostProcessor, module = "tokenizers.processors", name = "RobertaProcessing")]
pub struct PyRobertaProcessing {}
#[pymethods]
impl PyRobertaProcessing {
    #[new]
    #[pyo3(signature = (sep, cls, trim_offsets = true, add_prefix_space = true), text_signature = "(self, sep, cls, trim_offsets=True, add_prefix_space=True)")]
    fn new(
        sep: (String, u32),
        cls: (String, u32),
        trim_offsets: bool,
        add_prefix_space: bool,
    ) -> (Self, PyPostProcessor) {
        let proc = RobertaProcessing::new(sep, cls)
            .trim_offsets(trim_offsets)
            .add_prefix_space(add_prefix_space);
        (PyRobertaProcessing {}, proc.into())
    }

    fn __getnewargs__<'p>(&self, py: Python<'p>) -> PyResult<Bound<'p, PyTuple>> {
        PyTuple::new(py, [("", 0), ("", 0)])
    }

    #[getter]
    fn get_sep(self_: PyRef<'_, Self>) -> Result<Bound<'_, PyTuple>, PyErr> {
        let py = self_.py();
        let (tok, id) = getter!(self_, Roberta, get_sep_copy());
        PyTuple::new(
            py,
            Vec::<PyObject>::from([tok.into_pyobject(py)?.into(), id.into_pyobject(py)?.into()]),
        )
    }

    #[setter]
    fn set_sep(self_: PyRef<Self>, sep: Bound<'_, PyTuple>) -> PyResult<()> {
        let sep = sep.extract()?;
        setter!(self_, Roberta, sep, sep);
        Ok(())
    }

    #[getter]
    fn get_cls(self_: PyRef<'_, Self>) -> Result<Bound<'_, PyTuple>, PyErr> {
        let py = self_.py();
        let (tok, id) = getter!(self_, Roberta, get_cls_copy());
        PyTuple::new(
            py,
            Vec::<PyObject>::from([tok.into_pyobject(py)?.into(), id.into_pyobject(py)?.into()]),
        )
    }

    #[setter]
    fn set_cls(self_: PyRef<Self>, cls: Bound<'_, PyTuple>) -> PyResult<()> {
        let cls = cls.extract()?;
        setter!(self_, Roberta, cls, cls);
        Ok(())
    }

    #[getter]
    fn get_trim_offsets(self_: PyRef<Self>) -> bool {
        getter!(self_, Roberta, trim_offsets)
    }

    #[setter]
    fn set_trim_offsets(self_: PyRef<Self>, trim_offsets: bool) {
        setter!(self_, Roberta, trim_offsets, trim_offsets)
    }

    #[getter]
    fn get_add_prefix_space(self_: PyRef<Self>) -> bool {
        getter!(self_, Roberta, add_prefix_space)
    }

    #[setter]
    fn set_add_prefix_space(self_: PyRef<Self>, add_prefix_space: bool) {
        setter!(self_, Roberta, add_prefix_space, add_prefix_space)
    }
}

/// This post-processor takes care of trimming the offsets.
///
/// By default, the ByteLevel BPE might include whitespaces in the produced tokens. If you don't
/// want the offsets to include these whitespaces, then this PostProcessor must be used.
///
/// Args:
///     trim_offsets (:obj:`bool`):
///         Whether to trim the whitespaces from the produced offsets.
///
///     add_prefix_space (:obj:`bool`, `optional`, defaults to :obj:`True`):
///         If :obj:`True`, keeps the first token's offset as is. If :obj:`False`, increments
///         the start of the first token's offset by 1. Only has an effect if :obj:`trim_offsets`
///         is set to :obj:`True`.
#[pyclass(extends=PyPostProcessor, module = "tokenizers.processors", name = "ByteLevel")]
pub struct PyByteLevel {}
#[pymethods]
impl PyByteLevel {
    #[new]
<<<<<<< HEAD
    #[pyo3(
        signature = (add_prefix_space = None, trim_offsets = None, use_regex = None, **_kwargs),
        text_signature = "(self, add_prefix_space=None, trim_offsets=None, use_regex=None)"
    )]
=======
    #[pyo3(signature = (add_prefix_space = None, trim_offsets = None, use_regex = None, **_kwargs), text_signature = "(self, trim_offsets=True, add_prefix_state=True)")]
>>>>>>> b83d7c98
    fn new(
        add_prefix_space: Option<bool>,
        trim_offsets: Option<bool>,
        use_regex: Option<bool>,
        _kwargs: Option<&Bound<'_, PyDict>>,
    ) -> (Self, PyPostProcessor) {
        let mut byte_level = ByteLevel::default();

        if let Some(aps) = add_prefix_space {
            byte_level = byte_level.add_prefix_space(aps);
        }

        if let Some(to) = trim_offsets {
            byte_level = byte_level.trim_offsets(to);
        }

        if let Some(ur) = use_regex {
            byte_level = byte_level.use_regex(ur);
        }

        (PyByteLevel {}, byte_level.into())
    }

    #[getter]
    fn get_add_prefix_space(self_: PyRef<Self>) -> bool {
        getter!(self_, ByteLevel, add_prefix_space)
    }

    #[setter]
    fn set_add_prefix_space(self_: PyRef<Self>, add_prefix_space: bool) {
        setter!(self_, ByteLevel, add_prefix_space, add_prefix_space)
    }

    #[getter]
    fn get_trim_offsets(self_: PyRef<Self>) -> bool {
        getter!(self_, ByteLevel, trim_offsets)
    }

    #[setter]
    fn set_trim_offsets(self_: PyRef<Self>, trim_offsets: bool) {
        setter!(self_, ByteLevel, trim_offsets, trim_offsets)
    }

    #[getter]
    fn get_use_regex(self_: PyRef<Self>) -> bool {
        getter!(self_, ByteLevel, use_regex)
    }

    #[setter]
    fn set_use_regex(self_: PyRef<Self>, use_regex: bool) {
        setter!(self_, ByteLevel, use_regex, use_regex)
    }
}

#[derive(Clone, Debug)]
pub struct PySpecialToken(SpecialToken);

impl From<PySpecialToken> for SpecialToken {
    fn from(v: PySpecialToken) -> Self {
        v.0
    }
}

impl FromPyObject<'_> for PySpecialToken {
    fn extract_bound(ob: &Bound<'_, PyAny>) -> PyResult<Self> {
        if let Ok(v) = ob.extract::<(String, u32)>() {
            Ok(Self(v.into()))
        } else if let Ok(v) = ob.extract::<(u32, String)>() {
            Ok(Self(v.into()))
        } else if let Ok(d) = ob.downcast::<PyDict>() {
            let id = d
                .get_item("id")?
                .ok_or_else(|| exceptions::PyValueError::new_err("`id` must be specified"))?
                .extract::<String>()?;
            let ids = d
                .get_item("ids")?
                .ok_or_else(|| exceptions::PyValueError::new_err("`ids` must be specified"))?
                .extract::<Vec<u32>>()?;
            let tokens = d
                .get_item("tokens")?
                .ok_or_else(|| exceptions::PyValueError::new_err("`tokens` must be specified"))?
                .extract::<Vec<String>>()?;

            Ok(Self(
                ToPyResult(SpecialToken::new(id, ids, tokens)).into_py()?,
            ))
        } else {
            Err(exceptions::PyTypeError::new_err(
                "Expected Union[Tuple[str, int], Tuple[int, str], dict]",
            ))
        }
    }
}

#[derive(Clone, Debug)]
pub struct PyTemplate(Template);

impl From<PyTemplate> for Template {
    fn from(v: PyTemplate) -> Self {
        v.0
    }
}

impl FromPyObject<'_> for PyTemplate {
    fn extract_bound(ob: &Bound<'_, PyAny>) -> PyResult<Self> {
        if let Ok(s) = ob.extract::<String>() {
            Ok(Self(
                s.try_into().map_err(exceptions::PyValueError::new_err)?,
            ))
        } else if let Ok(s) = ob.extract::<Vec<String>>() {
            Ok(Self(
                s.try_into().map_err(exceptions::PyValueError::new_err)?,
            ))
        } else {
            Err(exceptions::PyTypeError::new_err(
                "Expected Union[str, List[str]]",
            ))
        }
    }
}

/// Provides a way to specify templates in order to add the special tokens to each
/// input sequence as relevant.
///
/// Let's take :obj:`BERT` tokenizer as an example. It uses two special tokens, used to
/// delimitate each sequence. :obj:`[CLS]` is always used at the beginning of the first
/// sequence, and :obj:`[SEP]` is added at the end of both the first, and the pair
/// sequences. The final result looks like this:
///
///     - Single sequence: :obj:`[CLS] Hello there [SEP]`
///     - Pair sequences: :obj:`[CLS] My name is Anthony [SEP] What is my name? [SEP]`
///
/// With the type ids as following::
///
///     [CLS]   ...   [SEP]   ...   [SEP]
///       0      0      0      1      1
///
/// You can achieve such behavior using a TemplateProcessing::
///
///     TemplateProcessing(
///         single="[CLS] $0 [SEP]",
///         pair="[CLS] $A [SEP] $B:1 [SEP]:1",
///         special_tokens=[("[CLS]", 1), ("[SEP]", 0)],
///     )
///
/// In this example, each input sequence is identified using a ``$`` construct. This identifier
/// lets us specify each input sequence, and the type_id to use. When nothing is specified,
/// it uses the default values. Here are the different ways to specify it:
///
///     - Specifying the sequence, with default ``type_id == 0``: ``$A`` or ``$B``
///     - Specifying the `type_id` with default ``sequence == A``: ``$0``, ``$1``, ``$2``, ...
///     - Specifying both: ``$A:0``, ``$B:1``, ...
///
/// The same construct is used for special tokens: ``<identifier>(:<type_id>)?``.
///
/// **Warning**: You must ensure that you are giving the correct tokens/ids as these
/// will be added to the Encoding without any further check. If the given ids correspond
/// to something totally different in a `Tokenizer` using this `PostProcessor`, it
/// might lead to unexpected results.
///
/// Args:
///     single (:obj:`Template`):
///         The template used for single sequences
///
///     pair (:obj:`Template`):
///         The template used when both sequences are specified
///
///     special_tokens (:obj:`Tokens`):
///         The list of special tokens used in each sequences
///
/// Types:
///
///     Template (:obj:`str` or :obj:`List`):
///         - If a :obj:`str` is provided, the whitespace is used as delimiter between tokens
///         - If a :obj:`List[str]` is provided, a list of tokens
///
///     Tokens (:obj:`List[Union[Tuple[int, str], Tuple[str, int], dict]]`):
///         - A :obj:`Tuple` with both a token and its associated ID, in any order
///         - A :obj:`dict` with the following keys:
///             - "id": :obj:`str` => The special token id, as specified in the Template
///             - "ids": :obj:`List[int]` => The associated IDs
///             - "tokens": :obj:`List[str]` => The associated tokens
///
///          The given dict expects the provided :obj:`ids` and :obj:`tokens` lists to have
///          the same length.
#[pyclass(extends=PyPostProcessor, module = "tokenizers.processors", name = "TemplateProcessing")]
pub struct PyTemplateProcessing {}
#[pymethods]
impl PyTemplateProcessing {
    #[new]
    #[pyo3(
        signature = (single = None, pair = None, special_tokens = None),
        text_signature = "(self, single=None, pair=None, special_tokens=None)"
    )]
    fn new(
        single: Option<PyTemplate>,
        pair: Option<PyTemplate>,
        special_tokens: Option<Vec<PySpecialToken>>,
    ) -> PyResult<(Self, PyPostProcessor)> {
        let mut builder = tk::processors::template::TemplateProcessing::builder();

        if let Some(seq) = single {
            builder.single(seq.into());
        }
        if let Some(seq) = pair {
            builder.pair(seq.into());
        }
        if let Some(sp) = special_tokens {
            builder.special_tokens(sp);
        }
        let processor = builder
            .build()
            .map_err(|e| exceptions::PyValueError::new_err(e.to_string()))?;

        Ok((PyTemplateProcessing {}, processor.into()))
    }

    #[getter]
    fn get_single(self_: PyRef<Self>) -> String {
        getter!(self_, Template, get_single())
    }

    #[setter]
    fn set_single(self_: PyRef<Self>, single: PyTemplate) -> PyResult<()> {
        let template: Template = Template::from(single);
        let super_ = self_.as_ref();
        if let PyPostProcessorTypeWrapper::Single(ref inner) = super_.processor {
            if let PostProcessorWrapper::Template(ref mut post) = *inner
                .write()
                .map_err(|_| PyException::new_err("RwLock synchronisation primitive is poisoned, cannot get subtype of PyPostProcessor"))? {
                post.set_single(template);
            }
        }
        Ok(())
    }
}

/// Sequence Processor
///
/// Args:
///     processors (:obj:`List[PostProcessor]`)
///         The processors that need to be chained
#[pyclass(extends=PyPostProcessor, module = "tokenizers.processors", name = "Sequence")]
pub struct PySequence {}

#[pymethods]
impl PySequence {
    #[new]
    #[pyo3(signature = (processors_py), text_signature = "(self, processors)")]
    fn new(processors_py: &Bound<'_, PyList>) -> PyResult<(Self, PyPostProcessor)> {
        let mut processors = Vec::with_capacity(processors_py.len());
        for n in processors_py.iter() {
            let processor: PyRef<PyPostProcessor> = n.extract()?;
            match &processor.processor {
                PyPostProcessorTypeWrapper::Sequence(inner) => {
                    processors.extend(inner.iter().cloned())
                }
                PyPostProcessorTypeWrapper::Single(inner) => processors.push(inner.clone()),
            }
        }
        Ok((
            PySequence {},
            PyPostProcessor::new(PyPostProcessorTypeWrapper::Sequence(processors)),
        ))
    }

    fn __getnewargs__<'p>(&self, py: Python<'p>) -> PyResult<Bound<'p, PyTuple>> {
        PyTuple::new(py, [PyList::empty(py)])
    }

    fn __getitem__(self_: PyRef<'_, Self>, py: Python<'_>, index: usize) -> PyResult<Py<PyAny>> {
        match &self_.as_ref().processor {
            PyPostProcessorTypeWrapper::Sequence(ref inner) => match inner.get(index) {
                Some(item) => {
                    PyPostProcessor::new(PyPostProcessorTypeWrapper::Single(item.clone()))
                        .get_as_subtype(py)
                }
                _ => Err(PyErr::new::<pyo3::exceptions::PyIndexError, _>(
                    "Index not found",
                )),
            },
            _ => Err(PyErr::new::<pyo3::exceptions::PyIndexError, _>(
                "This processor is not a Sequence, it does not support __getitem__",
            )),
        }
    }

    fn __setitem__(self_: PyRef<'_, Self>, index: usize, value: Bound<'_, PyAny>) -> PyResult<()> {
        let processor: PyPostProcessor = value.extract()?;
        let PyPostProcessorTypeWrapper::Single(processor) = processor.processor else {
            return Err(PyException::new_err("processor should not be a sequence"));
        };

        match &self_.as_ref().processor {
            PyPostProcessorTypeWrapper::Sequence(inner) => match inner.get(index) {
                Some(item) => {
                    *item
                        .write()
                        .map_err(|_| PyException::new_err("RwLock synchronisation primitive is poisoned, cannot get subtype of PyPostProcessor"))? = processor
                        .read()
                        .map_err(|_| PyException::new_err("RwLock synchronisation primitive is poisoned, cannot get subtype of PyPostProcessor"))?
                        .clone();
                }
                _ => {
                    return Err(PyErr::new::<pyo3::exceptions::PyIndexError, _>(
                        "Index not found",
                    ))
                }
            },
            _ => {
                return Err(PyException::new_err(
                    "This processor is not a Sequence, it does not support __setitem__",
                ))
            }
        };
        Ok(())
    }
}

/// Processors Module
#[pymodule]
pub fn processors(m: &Bound<'_, PyModule>) -> PyResult<()> {
    m.add_class::<PyPostProcessor>()?;
    m.add_class::<PyBertProcessing>()?;
    m.add_class::<PyRobertaProcessing>()?;
    m.add_class::<PyByteLevel>()?;
    m.add_class::<PyTemplateProcessing>()?;
    m.add_class::<PySequence>()?;
    Ok(())
}

#[cfg(test)]
mod test {
    use std::sync::{Arc, RwLock};

    use pyo3::prelude::*;
    use tk::processors::bert::BertProcessing;
    use tk::processors::PostProcessorWrapper;

    use crate::processors::{PyPostProcessor, PyPostProcessorTypeWrapper};

    #[test]
    fn get_subtype() {
        Python::with_gil(|py| {
            let py_proc = PyPostProcessor::new(PyPostProcessorTypeWrapper::Single(Arc::new(
                RwLock::new(BertProcessing::new(("SEP".into(), 0), ("CLS".into(), 1)).into()),
            )));
            let py_bert = py_proc.get_as_subtype(py).unwrap();
            assert_eq!(
                "BertProcessing",
                py_bert.bind(py).get_type().qualname().unwrap()
            );
        })
    }

    #[test]
    fn serialize() {
        let rs_processing = BertProcessing::new(("SEP".into(), 0), ("CLS".into(), 1));
        let rs_wrapper: PostProcessorWrapper = rs_processing.clone().into();
        let rs_processing_ser = serde_json::to_string(&rs_processing).unwrap();
        let rs_wrapper_ser = serde_json::to_string(&rs_wrapper).unwrap();

        let py_processing = PyPostProcessor::new(PyPostProcessorTypeWrapper::Single(Arc::new(
            RwLock::new(rs_wrapper),
        )));
        let py_ser = serde_json::to_string(&py_processing).unwrap();
        assert_eq!(py_ser, rs_processing_ser);
        assert_eq!(py_ser, rs_wrapper_ser);

        let py_processing: PyPostProcessor = serde_json::from_str(&rs_processing_ser).unwrap();
        match py_processing.processor {
            PyPostProcessorTypeWrapper::Single(inner) => match *inner.as_ref().read().unwrap() {
                PostProcessorWrapper::Bert(_) => (),
                _ => panic!("Expected Bert postprocessor."),
            },
            _ => panic!("Expected a single processor, got a sequence"),
        }

        let py_processing: PyPostProcessor = serde_json::from_str(&rs_wrapper_ser).unwrap();
        match py_processing.processor {
            PyPostProcessorTypeWrapper::Single(inner) => match *inner.as_ref().read().unwrap() {
                PostProcessorWrapper::Bert(_) => (),
                _ => panic!("Expected Bert postprocessor."),
            },
            _ => panic!("Expected a single processor, got a sequence"),
        };
    }
}<|MERGE_RESOLUTION|>--- conflicted
+++ resolved
@@ -494,14 +494,10 @@
 #[pymethods]
 impl PyByteLevel {
     #[new]
-<<<<<<< HEAD
     #[pyo3(
         signature = (add_prefix_space = None, trim_offsets = None, use_regex = None, **_kwargs),
         text_signature = "(self, add_prefix_space=None, trim_offsets=None, use_regex=None)"
     )]
-=======
-    #[pyo3(signature = (add_prefix_space = None, trim_offsets = None, use_regex = None, **_kwargs), text_signature = "(self, trim_offsets=True, add_prefix_state=True)")]
->>>>>>> b83d7c98
     fn new(
         add_prefix_space: Option<bool>,
         trim_offsets: Option<bool>,
