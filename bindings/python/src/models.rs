--- conflicted
+++ resolved
@@ -36,14 +36,11 @@
     pub(crate) fn get_as_subtype(&self, py: Python<'_>) -> PyResult<PyObject> {
         let base = self.clone();
         Ok(match *self.model.as_ref().read().unwrap() {
-<<<<<<< HEAD
-            ModelWrapper::BPE(_) => Py::new(py, (PyBPE {}, base))?.into_py(py),
-            ModelWrapper::BacktrackingBpe(_) => Py::new(py, (PyBacktrackingBpe {}, base))?.into_py(py),
-            ModelWrapper::WordPiece(_) => Py::new(py, (PyWordPiece {}, base))?.into_py(py),
-            ModelWrapper::WordLevel(_) => Py::new(py, (PyWordLevel {}, base))?.into_py(py),
-            ModelWrapper::Unigram(_) => Py::new(py, (PyUnigram {}, base))?.into_py(py),
-=======
             ModelWrapper::BPE(_) => Py::new(py, (PyBPE {}, base))?
+                .into_pyobject(py)?
+                .into_any()
+                .into(),
+            ModelWrapper::BacktrackingBpe(_) => Py::new(py, (PyBacktrackingBpe {}, base))?
                 .into_pyobject(py)?
                 .into_any()
                 .into(),
@@ -59,7 +56,6 @@
                 .into_pyobject(py)?
                 .into_any()
                 .into(),
->>>>>>> c45aebd1
         })
     }
 }
