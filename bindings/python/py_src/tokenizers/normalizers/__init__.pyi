--- conflicted
+++ resolved
@@ -25,22 +25,10 @@
     Takes care of normalizing raw text before giving it to a Bert model.
     This includes cleaning the text, handling accents, chinese chars and lowercasing
 
-<<<<<<< HEAD
-    def __init__(
-        self,
-        clean_text: Optional[bool] = True,
-        handle_chinese_chars: Optional[bool] = True,
-        strip_accents: Optional[bool] = None,
-        lowercase: Optional[bool] = True,
-        norm_options: Optional[int] = 0,
-    ) -> None:
-        """Instantiate a BertNormalizer with the given options.
-=======
     Args:
         clean_text: (`optional`) boolean:
             Whether to clean the text, by removing any control characters
             and replacing all whitespaces by the classic one.
->>>>>>> dc60d4fc
 
         handle_chinese_chars: (`optional`) boolean:
             Whether to handle chinese chars by putting spaces around them.
@@ -56,21 +44,13 @@
         Normalizer
     """
 
-<<<<<<< HEAD
-            norm_options: (`optional`) integer:
-                Apply certain normalization.
-
-        Returns:
-            Normalizer
-=======
     def __init__(
-        self, clean_text=True, handle_chinese_chars=True, strip_accents=None, lowercase=True
+        self, clean_text=True, handle_chinese_chars=True, strip_accents=None, lowercase=True, norm_options=0
     ):
         pass
     def normalize(self, normalized):
         """
         Normalize the given NormalizedString in-place
->>>>>>> dc60d4fc
         """
         pass
     def normalize_str(self, sequence):
@@ -249,37 +229,33 @@
     """
     Strip normalizer
     """
-<<<<<<< HEAD
-    pass
+
+    def __init__(self, left=True, right=True):
+        pass
+    def normalize(self, normalized):
+        """
+        Normalize the given NormalizedString in-place
+        """
+        pass
+    def normalize_str(self, sequence):
+        """
+        Normalize the given str
+        """
+        pass
+
+class StripAccents(Normalizer):
+    def __init__(self):
+        pass
+    def normalize(self, normalized):
+        """
+        Normalize the given NormalizedString in-place
+        """
+        pass
+    def normalize_str(self, sequence):
+        """
+        Normalize the given str
+        """
+        pass
 
 def opencc_enabled() -> bool:
-    pass
-=======
-
-    def __init__(self, left=True, right=True):
-        pass
-    def normalize(self, normalized):
-        """
-        Normalize the given NormalizedString in-place
-        """
-        pass
-    def normalize_str(self, sequence):
-        """
-        Normalize the given str
-        """
-        pass
-
-class StripAccents(Normalizer):
-    def __init__(self):
-        pass
-    def normalize(self, normalized):
-        """
-        Normalize the given NormalizedString in-place
-        """
-        pass
-    def normalize_str(self, sequence):
-        """
-        Normalize the given str
-        """
-        pass
->>>>>>> dc60d4fc
+    pass