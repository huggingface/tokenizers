extern crate tokenizers as tk;

use crate::extraction::*;
use neon::prelude::*;
use serde::{ser::SerializeStruct, Serialize, Serializer};
use std::sync::Arc;

use tk::normalizers::NormalizerWrapper;
use tk::NormalizedString;

#[cfg(feature = "opencc")]
use tk::normalizers::opencc_enabled as opencc_enabled_;

#[cfg(feature = "opencc")]
fn opencc_enabled() -> bool {
    opencc_enabled_()
}

#[derive(Clone, Debug, Deserialize)]
#[serde(untagged)]
pub enum JsNormalizerWrapper {
    Sequence(Vec<Arc<NormalizerWrapper>>),
    Wrapped(Arc<NormalizerWrapper>),
}

impl Serialize for JsNormalizerWrapper {
    fn serialize<S>(&self, serializer: S) -> Result<<S as Serializer>::Ok, <S as Serializer>::Error>
    where
        S: Serializer,
    {
        match self {
            JsNormalizerWrapper::Sequence(seq) => {
                let mut ser = serializer.serialize_struct("Sequence", 2)?;
                ser.serialize_field("type", "Sequence")?;
                ser.serialize_field("normalizers", seq)?;
                ser.end()
            }
            JsNormalizerWrapper::Wrapped(inner) => inner.serialize(serializer),
        }
    }
}

impl<I> From<I> for JsNormalizerWrapper
where
    I: Into<NormalizerWrapper>,
{
    fn from(norm: I) -> Self {
        JsNormalizerWrapper::Wrapped(Arc::new(norm.into()))
    }
}

/// Normalizer
#[derive(Debug, Clone, Serialize, Deserialize)]
pub struct Normalizer {
    #[serde(flatten)]
    pub normalizer: Option<JsNormalizerWrapper>,
}

impl tk::Normalizer for Normalizer {
    fn normalize(&self, normalized: &mut NormalizedString) -> tk::Result<()> {
        match self.normalizer.as_ref().ok_or("Uninitialized Normalizer")? {
            JsNormalizerWrapper::Sequence(seq) => {
                for norm in seq {
                    norm.normalize(normalized)?;
                }
            }
            JsNormalizerWrapper::Wrapped(norm) => norm.normalize(normalized)?,
        };

        Ok(())
    }
}

declare_types! {
    pub class JsNormalizer for Normalizer {
        init(_) {
            // This should not be called from JS
            Ok(Normalizer { normalizer: None })
        }

        method normalizeString(mut cx) {
            use tk::Normalizer;

            let sequence = cx.extract::<String>(0)?;
            let mut normalized = NormalizedString::from(sequence);

            let this = cx.this();
            let guard = cx.lock();
            this.borrow(&guard)
                .normalize(&mut normalized)
                .map_err(|e| Error(format!("{}", e)))?;

            Ok(cx.string(normalized.get()).upcast())
        }
    }
}

#[derive(Serialize, Deserialize)]
#[serde(rename_all = "camelCase")]
struct BertNormalizerOptions {
    clean_text: bool,
    handle_chinese_chars: bool,
    strip_accents: Option<bool>,
    lowercase: bool,
    norm_options: u32,
}
impl Default for BertNormalizerOptions {
    fn default() -> Self {
        Self {
            clean_text: true,
            handle_chinese_chars: true,
            strip_accents: None,
            lowercase: true,
            norm_options: 0,
        }
    }
}

/// bert_normalizer(options?: {
///   cleanText?: bool = true,
///   handleChineseChars?: bool = true,
///   stripAccents?: bool = true,
///   lowercase?: bool = true
///   normOptions?: int = 0
/// })
fn bert_normalizer(mut cx: FunctionContext) -> JsResult<JsNormalizer> {
    let options = cx
        .extract_opt::<BertNormalizerOptions>(0)?
        .unwrap_or_else(BertNormalizerOptions::default);

    let mut normalizer = JsNormalizer::new::<_, JsNormalizer, _>(&mut cx, vec![])?;
    let guard = cx.lock();
    normalizer.borrow_mut(&guard).normalizer = Some(
        tk::normalizers::bert::BertNormalizer::new(
            options.clean_text,
            options.handle_chinese_chars,
            options.strip_accents,
            options.lowercase,
            options.norm_options,
        )
        .into(),
    );
    Ok(normalizer)
}

/// nfd()
fn nfd(mut cx: FunctionContext) -> JsResult<JsNormalizer> {
    let mut normalizer = JsNormalizer::new::<_, JsNormalizer, _>(&mut cx, vec![])?;
    let guard = cx.lock();
    normalizer.borrow_mut(&guard).normalizer = Some(tk::normalizers::unicode::NFD.into());
    Ok(normalizer)
}

/// nfkd()
fn nfkd(mut cx: FunctionContext) -> JsResult<JsNormalizer> {
    let mut normalizer = JsNormalizer::new::<_, JsNormalizer, _>(&mut cx, vec![])?;
    let guard = cx.lock();
    normalizer.borrow_mut(&guard).normalizer = Some(tk::normalizers::unicode::NFKD.into());
    Ok(normalizer)
}

/// nfc()
fn nfc(mut cx: FunctionContext) -> JsResult<JsNormalizer> {
    let mut normalizer = JsNormalizer::new::<_, JsNormalizer, _>(&mut cx, vec![])?;
    let guard = cx.lock();
    normalizer.borrow_mut(&guard).normalizer = Some(tk::normalizers::unicode::NFC.into());
    Ok(normalizer)
}

/// nfkc()
fn nfkc(mut cx: FunctionContext) -> JsResult<JsNormalizer> {
    let mut normalizer = JsNormalizer::new::<_, JsNormalizer, _>(&mut cx, vec![])?;
    let guard = cx.lock();
    normalizer.borrow_mut(&guard).normalizer = Some(tk::normalizers::unicode::NFKC.into());
    Ok(normalizer)
}

/// strip(left?: boolean, right?: boolean)
fn strip(mut cx: FunctionContext) -> JsResult<JsNormalizer> {
    let left = cx.extract_opt::<bool>(0)?.unwrap_or(true);
    let right = cx.extract_opt::<bool>(1)?.unwrap_or(true);

    let mut normalizer = JsNormalizer::new::<_, JsNormalizer, _>(&mut cx, vec![])?;
    let guard = cx.lock();
    normalizer.borrow_mut(&guard).normalizer =
        Some(tk::normalizers::strip::Strip::new(left, right).into());

    Ok(normalizer)
}
/// strip_accents()
fn strip_accents(mut cx: FunctionContext) -> JsResult<JsNormalizer> {
    let mut normalizer = JsNormalizer::new::<_, JsNormalizer, _>(&mut cx, vec![])?;
    let guard = cx.lock();
    normalizer.borrow_mut(&guard).normalizer = Some(tk::normalizers::strip::StripAccents.into());

    Ok(normalizer)
}

/// sequence(normalizers: Normalizer[])
fn sequence(mut cx: FunctionContext) -> JsResult<JsNormalizer> {
    let normalizers = cx.argument::<JsArray>(0)?.to_vec(&mut cx)?;
    let mut sequence = Vec::with_capacity(normalizers.len());

    normalizers
        .into_iter()
        .map(
            |normalizer| match normalizer.downcast::<JsNormalizer>().or_throw(&mut cx) {
                Ok(normalizer) => {
                    let guard = cx.lock();
                    let normalizer = normalizer.borrow(&guard).normalizer.clone();
                    if let Some(normalizer) = normalizer {
                        match normalizer {
                            JsNormalizerWrapper::Sequence(seq) => sequence.extend(seq),
                            JsNormalizerWrapper::Wrapped(inner) => sequence.push(inner),
                        }
                        Ok(())
                    } else {
                        cx.throw_error("Uninitialized Normalizer")
                    }
                }
                Err(e) => Err(e),
            },
        )
        .collect::<NeonResult<_>>()?;

    let mut normalizer = JsNormalizer::new::<_, JsNormalizer, _>(&mut cx, vec![])?;
    let guard = cx.lock();
    normalizer.borrow_mut(&guard).normalizer = Some(JsNormalizerWrapper::Sequence(sequence));
    Ok(normalizer)
}

/// lowercase()
fn lowercase(mut cx: FunctionContext) -> JsResult<JsNormalizer> {
    let mut normalizer = JsNormalizer::new::<_, JsNormalizer, _>(&mut cx, vec![])?;
    let guard = cx.lock();
    normalizer.borrow_mut(&guard).normalizer = Some(tk::normalizers::utils::Lowercase.into());
    Ok(normalizer)
}

/// replace()
fn replace(mut cx: FunctionContext) -> JsResult<JsNormalizer> {
    let pattern: String = cx.extract::<String>(0)?;
    let content: String = cx.extract::<String>(1)?;
    let mut normalizer = JsNormalizer::new::<_, JsNormalizer, _>(&mut cx, vec![])?;
    let guard = cx.lock();
    normalizer.borrow_mut(&guard).normalizer = Some(
        tk::normalizers::replace::Replace::new(pattern, content)
            .map_err(|e| Error(e.to_string()))?
            .into(),
    );
    Ok(normalizer)
}

/// nmt()
fn nmt(mut cx: FunctionContext) -> JsResult<JsNormalizer> {
    let mut normalizer = JsNormalizer::new::<_, JsNormalizer, _>(&mut cx, vec![])?;
    let guard = cx.lock();
    normalizer.borrow_mut(&guard).normalizer = Some(tk::normalizers::unicode::Nmt.into());
    Ok(normalizer)
}

/// precompiled()
fn precompiled(mut cx: FunctionContext) -> JsResult<JsNormalizer> {
    let bytes = cx.extract::<Vec<u8>>(0)?;
    let mut normalizer = JsNormalizer::new::<_, JsNormalizer, _>(&mut cx, vec![])?;
    let guard = cx.lock();
    normalizer.borrow_mut(&guard).normalizer = Some(
        tk::normalizers::precompiled::Precompiled::from(&bytes)
            .map_err(|e| Error(e.to_string()))?
            .into(),
    );
    Ok(normalizer)
}

/// Register everything here
pub fn register(m: &mut ModuleContext, prefix: &str) -> NeonResult<()> {
    m.export_function(&format!("{}_BertNormalizer", prefix), bert_normalizer)?;
    m.export_function(&format!("{}_NFD", prefix), nfd)?;
    m.export_function(&format!("{}_NFKD", prefix), nfkd)?;
    m.export_function(&format!("{}_NFC", prefix), nfc)?;
    m.export_function(&format!("{}_NFKC", prefix), nfkc)?;
    m.export_function(&format!("{}_Sequence", prefix), sequence)?;
    m.export_function(&format!("{}_Lowercase", prefix), lowercase)?;
    m.export_function(&format!("{}_Strip", prefix), strip)?;
    m.export_function(&format!("{}_StripAccents", prefix), strip_accents)?;
<<<<<<< HEAD
    #[cfg(feature = "opencc")]
    m.export_function(&format!("{}_OpenccEnabled", prefix), opencc_enabled)?;
=======
    m.export_function(&format!("{}_Nmt", prefix), nmt)?;
    m.export_function(&format!("{}_Precompiled", prefix), precompiled)?;
    m.export_function(&format!("{}_Replace", prefix), replace)?;
>>>>>>> 8f03d6dd
    Ok(())
}

#[cfg(test)]
mod test {
    use super::*;
    use tk::normalizers::unicode::{NFC, NFKC};
    use tk::normalizers::utils::Sequence;
    use tk::normalizers::NormalizerWrapper;

    #[test]
    fn serialize() {
        let js_wrapped: JsNormalizerWrapper = NFKC.into();
        let js_ser = serde_json::to_string(&js_wrapped).unwrap();

        let rs_wrapped = NormalizerWrapper::NFKC(NFKC);
        let rs_ser = serde_json::to_string(&rs_wrapped).unwrap();
        assert_eq!(js_ser, rs_ser);

        let js_norm: Normalizer = serde_json::from_str(&rs_ser).unwrap();
        match js_norm.normalizer.unwrap() {
            JsNormalizerWrapper::Wrapped(nfc) => match nfc.as_ref() {
                NormalizerWrapper::NFKC(_) => {}
                _ => panic!("Expected NFKC"),
            },
            _ => panic!("Expected wrapped, not sequence."),
        }

        let js_seq: JsNormalizerWrapper = Sequence::new(vec![NFC.into(), NFKC.into()]).into();
        let js_wrapper_ser = serde_json::to_string(&js_seq).unwrap();
        let rs_wrapped = NormalizerWrapper::Sequence(Sequence::new(vec![NFC.into(), NFKC.into()]));
        let rs_ser = serde_json::to_string(&rs_wrapped).unwrap();
        assert_eq!(js_wrapper_ser, rs_ser);

        let js_seq = Normalizer {
            normalizer: Some(js_seq),
        };
        let js_ser = serde_json::to_string(&js_seq).unwrap();
        assert_eq!(js_wrapper_ser, js_ser);

        let rs_seq = Sequence::new(vec![NFC.into(), NFKC.into()]);
        let rs_ser = serde_json::to_string(&rs_seq).unwrap();
        assert_eq!(js_wrapper_ser, rs_ser);
    }
}<|MERGE_RESOLUTION|>--- conflicted
+++ resolved
@@ -283,14 +283,11 @@
     m.export_function(&format!("{}_Lowercase", prefix), lowercase)?;
     m.export_function(&format!("{}_Strip", prefix), strip)?;
     m.export_function(&format!("{}_StripAccents", prefix), strip_accents)?;
-<<<<<<< HEAD
     #[cfg(feature = "opencc")]
     m.export_function(&format!("{}_OpenccEnabled", prefix), opencc_enabled)?;
-=======
     m.export_function(&format!("{}_Nmt", prefix), nmt)?;
     m.export_function(&format!("{}_Precompiled", prefix), precompiled)?;
     m.export_function(&format!("{}_Replace", prefix), replace)?;
->>>>>>> 8f03d6dd
     Ok(())
 }
 
