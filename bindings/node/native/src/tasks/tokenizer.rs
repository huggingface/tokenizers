--- conflicted
+++ resolved
@@ -112,16 +112,11 @@
                 .tokenizer
                 .read()
                 .unwrap()
-<<<<<<< HEAD
                 .decode(
                     ids.to_vec(),
                     *skip_special_tokens,
-                    *clean_up_tokenization_spaces,
                     *spaces_between_special_tokens,
                 )
-=======
-                .decode(ids.as_slice(), *skip_special_tokens)
->>>>>>> 348ed70e
                 .map_err(|e| format!("{}", e))
                 .map(DecodeOutput::Single),
             DecodeTask::Batch(
@@ -135,15 +130,9 @@
                 .read()
                 .unwrap()
                 .decode_batch(
-<<<<<<< HEAD
                     ids.to_vec(),
                     *skip_special_tokens,
-                    *clean_up_tokenization_spaces,
                     *spaces_between_special_tokens,
-=======
-                    &ids.iter().map(|v| v.as_slice()).collect::<Vec<&[u32]>>(),
-                    *skip_special_tokens,
->>>>>>> 348ed70e
                 )
                 .map_err(|e| format!("{}", e))
                 .map(DecodeOutput::Batch),
