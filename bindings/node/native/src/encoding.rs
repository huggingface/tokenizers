extern crate tokenizers as tk;

use crate::container::Container;
use crate::extraction::*;
use crate::tokenizer::PaddingParams;
use neon::prelude::*;

/// Encoding
pub struct Encoding {
    pub encoding: Container<tk::tokenizer::Encoding>,
}

declare_types! {
    pub class JsEncoding for Encoding {
        init(_) {
            // This should never be called from JavaScript
            Ok(Encoding {
                encoding: Container::Empty
            })
        }

        method getLength(mut cx) {
            let this = cx.this();
            let guard = cx.lock();
            let length = this.borrow(&guard).encoding.execute(|encoding| {
                encoding.unwrap().get_ids().len()
            });

            Ok(cx.number(length as f64).upcast())
        }

        method getIds(mut cx) {
            // getIds(): number[]

            let this = cx.this();
            let guard = cx.lock();
            let ids = this.borrow(&guard).encoding.execute(|encoding| {
                encoding.unwrap().get_ids().to_vec()
            });

            Ok(neon_serde::to_value(&mut cx, &ids)?)
        }

        method getTypeIds(mut cx) {
            // getTypeIds(): number[]

            let this = cx.this();
            let guard = cx.lock();
            let ids = this.borrow(&guard).encoding.execute(|encoding| {
                encoding.unwrap().get_type_ids().to_vec()
            });

            Ok(neon_serde::to_value(&mut cx, &ids)?)
        }

        method getAttentionMask(mut cx) {
            // getAttentionMask(): number[]

            let this = cx.this();
            let guard = cx.lock();
            let ids = this.borrow(&guard).encoding.execute(|encoding| {
                encoding.unwrap().get_attention_mask().to_vec()
            });

            Ok(neon_serde::to_value(&mut cx, &ids)?)
        }

        method getSpecialTokensMask(mut cx) {
            // getSpecialTokensMask(): number[]

            let this = cx.this();
            let guard = cx.lock();
            let ids = this.borrow(&guard).encoding.execute(|encoding| {
                encoding.unwrap().get_special_tokens_mask().to_vec()
            });

            Ok(neon_serde::to_value(&mut cx, &ids)?)
        }

        method getTokens(mut cx) {
            // getTokens(): string[]

            let this = cx.this();
            let guard = cx.lock();
            let tokens = this.borrow(&guard).encoding.execute(|encoding| {
                encoding.unwrap().get_tokens().to_vec()
            });

            Ok(neon_serde::to_value(&mut cx, &tokens)?)
        }

        method getWords(mut cx) {
            // getWords(): number[]

            let this = cx.this();
            let guard = cx.lock();
            let ids = this.borrow(&guard).encoding.execute(|encoding| {
                encoding.unwrap().get_words().to_vec()
            });

            Ok(neon_serde::to_value(&mut cx, &ids)?)
        }

        method getOffsets(mut cx) {
            // getOffsets(): [number, number][]

            let this = cx.this();
            let guard = cx.lock();
            let offsets = this.borrow(&guard).encoding.execute(|encoding| {
                encoding.unwrap().get_offsets().to_vec()
            });
            let js_offsets = neon_serde::to_value(&mut cx, &offsets)?;

            Ok(js_offsets)
        }

        method getOverflowing(mut cx) {
            // getOverflowing(): Encoding[]

            let this = cx.this();
            let guard = cx.lock();

            let overflowings = this.borrow(&guard).encoding.execute(|encoding| {
                encoding.unwrap().get_overflowing().clone()
            });
            let js_overflowings = JsArray::new(&mut cx, overflowings.len() as u32);

            for (index, overflowing) in overflowings.iter().enumerate() {
                let mut js_overflowing = JsEncoding::new::<_, JsEncoding, _>(&mut cx, vec![])?;

                // Set the content
                let guard = cx.lock();
                js_overflowing.borrow_mut(&guard).encoding.make_owned(Box::new(overflowing.clone()));

                js_overflowings.set(&mut cx, index as u32, js_overflowing)?;
            }

            Ok(js_overflowings.upcast())
        }

        method wordToTokens(mut cx) {
            // wordToTokens(word: number): [number, number] | undefined

            let word = cx.extract::<u32>(0)?;

            let this = cx.this();
            let guard = cx.lock();

            let res = this.borrow(&guard).encoding.execute(|encoding| {
                encoding.unwrap().word_to_tokens(word)
            });

            if let Some(tokens) = res {
                Ok(neon_serde::to_value(&mut cx, &tokens)?)
            } else {
                Ok(cx.undefined().upcast())
            }
        }

        method wordToChars(mut cx) {
            // wordToChars(word: number): [number, number] | undefined

            let word = cx.argument::<JsNumber>(0)?.value() as u32;

            let this = cx.this();
            let guard = cx.lock();

            let res = this.borrow(&guard).encoding.execute(|encoding| {
                encoding.unwrap().word_to_chars(word)
            });

            if let Some(offsets) = res {
                Ok(neon_serde::to_value(&mut cx, &offsets)?)
            } else {
                Ok(cx.undefined().upcast())
            }
        }

        method tokenToChars(mut cx) {
            // tokenToChars(token: number): [number, number] | undefined

            let token = cx.argument::<JsNumber>(0)?.value() as usize;

            let this = cx.this();
            let guard = cx.lock();

            let res = this.borrow(&guard).encoding.execute(|encoding| {
                encoding.unwrap().token_to_chars(token)
            });

            if let Some(offsets) = res {
                Ok(neon_serde::to_value(&mut cx, &offsets)?)
            } else {
                Ok(cx.undefined().upcast())
            }
        }

        method tokenToWord(mut cx) {
            // tokenToWord(token: number): number | undefined

            let token = cx.argument::<JsNumber>(0)?.value() as usize;

            let this = cx.this();
            let guard = cx.lock();
            let index = this.borrow(&guard).encoding.execute(|encoding| {
                encoding.unwrap().token_to_word(token)
            });

            if let Some(index) = index {
                Ok(cx.number(index as f64).upcast())
            } else {
                Ok(cx.undefined().upcast())
            }
        }

        method charToToken(mut cx) {
            // charToToken(pos: number): number | undefined

            let pos = cx.argument::<JsNumber>(0)?.value() as usize;

            let this = cx.this();
            let guard = cx.lock();
            let index = this.borrow(&guard).encoding.execute(|encoding| {
                encoding.unwrap().char_to_token(pos)
            });

            if let Some(index) = index {
                Ok(cx.number(index as f64).upcast())
            } else {
                Ok(cx.undefined().upcast())
            }
        }

        method charToWord(mut cx) {
            // charToWord(pos: number): number | undefined

            let pos = cx.argument::<JsNumber>(0)?.value() as usize;

            let this = cx.this();
            let guard = cx.lock();
            let index = this.borrow(&guard).encoding.execute(|encoding| {
                encoding.unwrap().char_to_word(pos)
            });

            if let Some(index) = index {
                Ok(cx.number(index as f64).upcast())
            } else {
                Ok(cx.undefined().upcast())
            }
        }

        method pad(mut cx) {
            // pad(length: number, options?: {
            //   direction?: 'left' | 'right' = 'right',
            //   padId?: number = 0,
            //   padTypeId?: number = 0,
            //   padToken?: string = "[PAD]"
            // }
            let length = cx.extract::<usize>(0)?;
            let params = cx.extract_opt::<PaddingParams>(1)?
                .map_or_else(tk::PaddingParams::default, |p| p.0);

            let mut this = cx.this();
            let guard = cx.lock();
            this.borrow_mut(&guard).encoding.execute_mut(|encoding| {
<<<<<<< HEAD
                encoding.unwrap().pad(length, pad_id, pad_type_id, &pad_token, direction, true);
=======
                encoding.unwrap().pad(
                    length,
                    params.pad_id,
                    params.pad_type_id,
                    &params.pad_token,
                    params.direction
                );
>>>>>>> 6091c9b2
            });

            Ok(cx.undefined().upcast())
        }

        method truncate(mut cx) {
            // truncate(length: number, stride: number = 0)

            let length = cx.extract::<usize>(0)?;
            let stride = cx.extract_opt::<usize>(1)?.unwrap_or(0);

            let mut this = cx.this();
            let guard = cx.lock();
            this.borrow_mut(&guard).encoding.execute_mut(|encoding| {
                encoding.unwrap().truncate(length, stride);
            });

            Ok(cx.undefined().upcast())
        }
    }
}<|MERGE_RESOLUTION|>--- conflicted
+++ resolved
@@ -263,17 +263,14 @@
             let mut this = cx.this();
             let guard = cx.lock();
             this.borrow_mut(&guard).encoding.execute_mut(|encoding| {
-<<<<<<< HEAD
-                encoding.unwrap().pad(length, pad_id, pad_type_id, &pad_token, direction, true);
-=======
                 encoding.unwrap().pad(
                     length,
                     params.pad_id,
                     params.pad_type_id,
                     &params.pad_token,
                     params.direction
+                    true
                 );
->>>>>>> 6091c9b2
             });
 
             Ok(cx.undefined().upcast())
